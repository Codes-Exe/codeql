ssa.cpp:
#   13| int ChiPhiNode(Point*, bool, bool)
#   13|   Block 0
#   13|     v13_1(void)           = EnterFunction               : 
#   13|     m13_2(unknown)        = AliasedDefinition           : 
#   13|     mu13_3(unknown)       = UnmodeledDefinition         : 
#   13|     r13_4(glval<Point *>) = VariableAddress[p]          : 
#   13|     m13_5(Point *)        = InitializeParameter[p]      : &:r13_4
#   13|     r13_6(glval<bool>)    = VariableAddress[which1]     : 
#   13|     m13_7(bool)           = InitializeParameter[which1] : &:r13_6
#   13|     r13_8(glval<bool>)    = VariableAddress[which2]     : 
#   13|     m13_9(bool)           = InitializeParameter[which2] : &:r13_8
#   14|     r14_1(glval<bool>)    = VariableAddress[which1]     : 
#   14|     r14_2(bool)           = Load                        : &:r14_1, m13_7
#   14|     v14_3(void)           = ConditionalBranch           : r14_2
#-----|   False -> Block 2
#-----|   True -> Block 1

#   15|   Block 1
#   15|     r15_1(glval<Point *>) = VariableAddress[p] : 
#   15|     r15_2(Point *)        = Load               : &:r15_1, m13_5
#   15|     r15_3(glval<int>)     = FieldAddress[x]    : r15_2
#   15|     r15_4(int)            = Load               : &:r15_3, ~m13_2
#   15|     r15_5(int)            = Constant[1]        : 
#   15|     r15_6(int)            = Add                : r15_4, r15_5
#   15|     m15_7(int)            = Store              : &:r15_3, r15_6
#   15|     m15_8(unknown)        = Chi                : total:m13_2, partial:m15_7
#-----|   Goto -> Block 3

#   18|   Block 2
#   18|     r18_1(glval<Point *>) = VariableAddress[p] : 
#   18|     r18_2(Point *)        = Load               : &:r18_1, m13_5
#   18|     r18_3(glval<int>)     = FieldAddress[y]    : r18_2
#   18|     r18_4(int)            = Load               : &:r18_3, ~m13_2
#   18|     r18_5(int)            = Constant[1]        : 
#   18|     r18_6(int)            = Add                : r18_4, r18_5
#   18|     m18_7(int)            = Store              : &:r18_3, r18_6
#   18|     m18_8(unknown)        = Chi                : total:m13_2, partial:m18_7
#-----|   Goto -> Block 3

#   21|   Block 3
#   21|     m21_1(unknown)     = Phi                     : from 1:~m15_8, from 2:~m18_8
#   21|     r21_2(glval<bool>) = VariableAddress[which2] : 
#   21|     r21_3(bool)        = Load                    : &:r21_2, m13_9
#   21|     v21_4(void)        = ConditionalBranch       : r21_3
#-----|   False -> Block 5
#-----|   True -> Block 4

#   22|   Block 4
#   22|     r22_1(glval<Point *>) = VariableAddress[p] : 
#   22|     r22_2(Point *)        = Load               : &:r22_1, m13_5
#   22|     r22_3(glval<int>)     = FieldAddress[x]    : r22_2
#   22|     r22_4(int)            = Load               : &:r22_3, ~m21_1
#   22|     r22_5(int)            = Constant[1]        : 
#   22|     r22_6(int)            = Add                : r22_4, r22_5
#   22|     m22_7(int)            = Store              : &:r22_3, r22_6
#   22|     m22_8(unknown)        = Chi                : total:m21_1, partial:m22_7
#-----|   Goto -> Block 6

#   25|   Block 5
#   25|     r25_1(glval<Point *>) = VariableAddress[p] : 
#   25|     r25_2(Point *)        = Load               : &:r25_1, m13_5
#   25|     r25_3(glval<int>)     = FieldAddress[y]    : r25_2
#   25|     r25_4(int)            = Load               : &:r25_3, ~m21_1
#   25|     r25_5(int)            = Constant[1]        : 
#   25|     r25_6(int)            = Add                : r25_4, r25_5
#   25|     m25_7(int)            = Store              : &:r25_3, r25_6
#   25|     m25_8(unknown)        = Chi                : total:m21_1, partial:m25_7
#-----|   Goto -> Block 6

#   28|   Block 6
#   28|     m28_1(unknown)        = Phi                      : from 4:~m22_8, from 5:~m25_8
#   28|     r28_2(glval<int>)     = VariableAddress[#return] : 
#   28|     r28_3(glval<Point *>) = VariableAddress[p]       : 
#   28|     r28_4(Point *)        = Load                     : &:r28_3, m13_5
#   28|     r28_5(glval<int>)     = FieldAddress[x]          : r28_4
#   28|     r28_6(int)            = Load                     : &:r28_5, ~m28_1
#   28|     r28_7(glval<Point *>) = VariableAddress[p]       : 
#   28|     r28_8(Point *)        = Load                     : &:r28_7, m13_5
#   28|     r28_9(glval<int>)     = FieldAddress[y]          : r28_8
#   28|     r28_10(int)           = Load                     : &:r28_9, ~m28_1
#   28|     r28_11(int)           = Add                      : r28_6, r28_10
#   28|     m28_12(int)           = Store                    : &:r28_2, r28_11
#   13|     r13_10(glval<int>)    = VariableAddress[#return] : 
#   13|     v13_11(void)          = ReturnValue              : &:r13_10, m28_12
#   13|     v13_12(void)          = UnmodeledUse             : mu*
#   13|     v13_13(void)          = AliasedUse               : ~m28_1
#   13|     v13_14(void)          = ExitFunction             : 

#   31| int UnreachableViaGoto()
#   31|   Block 0
#   31|     v31_1(void)       = EnterFunction            : 
#   31|     m31_2(unknown)    = AliasedDefinition        : 
#   31|     mu31_3(unknown)   = UnmodeledDefinition      : 
#   32|     v32_1(void)       = NoOp                     : 
#   34|     v34_1(void)       = NoOp                     : 
#   35|     r35_1(glval<int>) = VariableAddress[#return] : 
#   35|     r35_2(int)        = Constant[0]              : 
#   35|     m35_3(int)        = Store                    : &:r35_1, r35_2
#   31|     r31_4(glval<int>) = VariableAddress[#return] : 
#   31|     v31_5(void)       = ReturnValue              : &:r31_4, m35_3
#   31|     v31_6(void)       = UnmodeledUse             : mu*
#   31|     v31_7(void)       = AliasedUse               : ~m31_2
#   31|     v31_8(void)       = ExitFunction             : 

#   38| int UnreachableIf(bool)
#   38|   Block 0
#   38|     v38_1(void)        = EnterFunction          : 
#   38|     m38_2(unknown)     = AliasedDefinition      : 
#   38|     mu38_3(unknown)    = UnmodeledDefinition    : 
#   38|     r38_4(glval<bool>) = VariableAddress[b]     : 
#   38|     m38_5(bool)        = InitializeParameter[b] : &:r38_4
#   39|     r39_1(glval<int>)  = VariableAddress[x]     : 
#   39|     r39_2(int)         = Constant[5]            : 
#   39|     m39_3(int)         = Store                  : &:r39_1, r39_2
#   40|     r40_1(glval<int>)  = VariableAddress[y]     : 
#   40|     r40_2(int)         = Constant[10]           : 
#   40|     m40_3(int)         = Store                  : &:r40_1, r40_2
#   41|     r41_1(glval<bool>) = VariableAddress[b]     : 
#   41|     r41_2(bool)        = Load                   : &:r41_1, m38_5
#   41|     v41_3(void)        = ConditionalBranch      : r41_2
#-----|   False -> Block 4
#-----|   True -> Block 2

#   38|   Block 1
#   38|     m38_6(int)        = Phi                      : from 3:m46_3, from 5:m51_3
#   38|     r38_7(glval<int>) = VariableAddress[#return] : 
#   38|     v38_8(void)       = ReturnValue              : &:r38_7, m38_6
#   38|     v38_9(void)       = UnmodeledUse             : mu*
#   38|     v38_10(void)      = AliasedUse               : ~m38_2
#   38|     v38_11(void)      = ExitFunction             : 

#   42|   Block 2
#   42|     r42_1(glval<int>) = VariableAddress[x] : 
#   42|     r42_2(int)        = Load               : &:r42_1, m39_3
#   42|     r42_3(glval<int>) = VariableAddress[y] : 
#   42|     r42_4(int)        = Load               : &:r42_3, m40_3
#   42|     r42_5(bool)       = CompareEQ          : r42_2, r42_4
#   42|     v42_6(void)       = ConditionalBranch  : r42_5
#-----|   False -> Block 3
#-----|   True -> Block 6

#   46|   Block 3
#   46|     r46_1(glval<int>) = VariableAddress[#return] : 
#   46|     r46_2(int)        = Constant[0]              : 
#   46|     m46_3(int)        = Store                    : &:r46_1, r46_2
#-----|   Goto -> Block 1

#   50|   Block 4
#   50|     r50_1(glval<int>) = VariableAddress[x] : 
#   50|     r50_2(int)        = Load               : &:r50_1, m39_3
#   50|     r50_3(glval<int>) = VariableAddress[y] : 
#   50|     r50_4(int)        = Load               : &:r50_3, m40_3
#   50|     r50_5(bool)       = CompareLT          : r50_2, r50_4
#   50|     v50_6(void)       = ConditionalBranch  : r50_5
#-----|   False -> Block 6
#-----|   True -> Block 5

#   51|   Block 5
#   51|     r51_1(glval<int>) = VariableAddress[#return] : 
#   51|     r51_2(int)        = Constant[0]              : 
#   51|     m51_3(int)        = Store                    : &:r51_1, r51_2
#-----|   Goto -> Block 1

#   38|   Block 6
#   38|     v38_12(void) = Unreached : 

#   59| int DoWhileFalse()
#   59|   Block 0
#   59|     v59_1(void)       = EnterFunction       : 
#   59|     m59_2(unknown)    = AliasedDefinition   : 
#   59|     mu59_3(unknown)   = UnmodeledDefinition : 
#   60|     r60_1(glval<int>) = VariableAddress[i]  : 
#   60|     r60_2(int)        = Constant[0]         : 
#   60|     m60_3(int)        = Store               : &:r60_1, r60_2
#   62|     r62_1(glval<int>) = VariableAddress[i]  : 
#   62|     r62_2(int)        = Load                : &:r62_1, m60_3
#   62|     r62_3(int)        = Constant[1]         : 
#   62|     r62_4(int)        = Add                 : r62_2, r62_3
#   62|     m62_5(int)        = Store               : &:r62_1, r62_4
#   63|     r63_1(bool)       = Constant[0]         : 
#   63|     v63_2(void)       = ConditionalBranch   : r63_1
#-----|   False -> Block 1
#-----|   True -> Block 2

#   65|   Block 1
#   65|     r65_1(glval<int>) = VariableAddress[#return] : 
#   65|     r65_2(glval<int>) = VariableAddress[i]       : 
#   65|     r65_3(int)        = Load                     : &:r65_2, m62_5
#   65|     m65_4(int)        = Store                    : &:r65_1, r65_3
#   59|     r59_4(glval<int>) = VariableAddress[#return] : 
#   59|     v59_5(void)       = ReturnValue              : &:r59_4, m65_4
#   59|     v59_6(void)       = UnmodeledUse             : mu*
#   59|     v59_7(void)       = AliasedUse               : ~m59_2
#   59|     v59_8(void)       = ExitFunction             : 

#   59|   Block 2
#   59|     v59_9(void) = Unreached : 

#   68| void chiNodeAtEndOfLoop(int, char*)
#   68|   Block 0
#   68|     v68_1(void)          = EnterFunction          : 
#   68|     m68_2(unknown)       = AliasedDefinition      : 
#   68|     mu68_3(unknown)      = UnmodeledDefinition    : 
#   68|     r68_4(glval<int>)    = VariableAddress[n]     : 
#   68|     m68_5(int)           = InitializeParameter[n] : &:r68_4
#   68|     r68_6(glval<char *>) = VariableAddress[p]     : 
#   68|     m68_7(char *)        = InitializeParameter[p] : &:r68_6
#-----|   Goto -> Block 3

#   70|   Block 1
#   70|     r70_1(char)          = Constant[0]        : 
#   70|     r70_2(glval<char *>) = VariableAddress[p] : 
#   70|     r70_3(char *)        = Load               : &:r70_2, m69_1
#   70|     r70_4(int)           = Constant[1]        : 
#   70|     r70_5(char *)        = PointerAdd[1]      : r70_3, r70_4
#   70|     m70_6(char *)        = Store              : &:r70_2, r70_5
#   70|     r70_7(glval<char>)   = CopyValue          : r70_3
#   70|     m70_8(char)          = Store              : &:r70_7, r70_1
#   70|     m70_9(unknown)       = Chi                : total:m69_3, partial:m70_8
#-----|   Goto (back edge) -> Block 3

#   71|   Block 2
#   71|     v71_1(void)  = NoOp         : 
#   68|     v68_8(void)  = ReturnVoid   : 
#   68|     v68_9(void)  = UnmodeledUse : mu*
#   68|     v68_10(void) = AliasedUse   : ~m69_3
#   68|     v68_11(void) = ExitFunction : 

#   69|   Block 3
#   69|     m69_1(char *)     = Phi                : from 0:m68_7, from 1:m70_6
#   69|     m69_2(int)        = Phi                : from 0:m68_5, from 1:m69_8
#   69|     m69_3(unknown)    = Phi                : from 0:~m68_2, from 1:~m70_9
#   69|     r69_4(glval<int>) = VariableAddress[n] : 
#   69|     r69_5(int)        = Load               : &:r69_4, m69_2
#   69|     r69_6(int)        = Constant[1]        : 
#   69|     r69_7(int)        = Sub                : r69_5, r69_6
#   69|     m69_8(int)        = Store              : &:r69_4, r69_7
#   69|     r69_9(int)        = Constant[0]        : 
#   69|     r69_10(bool)      = CompareGT          : r69_5, r69_9
#   69|     v69_11(void)      = ConditionalBranch  : r69_10
#-----|   False -> Block 2
#-----|   True -> Block 1

#   75| void ScalarPhi(bool)
#   75|   Block 0
#   75|     v75_1(void)        = EnterFunction          : 
#   75|     m75_2(unknown)     = AliasedDefinition      : 
#   75|     mu75_3(unknown)    = UnmodeledDefinition    : 
#   75|     r75_4(glval<bool>) = VariableAddress[b]     : 
#   75|     m75_5(bool)        = InitializeParameter[b] : &:r75_4
#   76|     r76_1(glval<int>)  = VariableAddress[x]     : 
#   76|     r76_2(int)         = Constant[0]            : 
#   76|     m76_3(int)         = Store                  : &:r76_1, r76_2
#   77|     r77_1(glval<int>)  = VariableAddress[y]     : 
#   77|     r77_2(int)         = Constant[1]            : 
#   77|     m77_3(int)         = Store                  : &:r77_1, r77_2
#   78|     r78_1(glval<int>)  = VariableAddress[z]     : 
#   78|     r78_2(int)         = Constant[2]            : 
#   78|     m78_3(int)         = Store                  : &:r78_1, r78_2
#   79|     r79_1(glval<bool>) = VariableAddress[b]     : 
#   79|     r79_2(bool)        = Load                   : &:r79_1, m75_5
#   79|     v79_3(void)        = ConditionalBranch      : r79_2
#-----|   False -> Block 2
#-----|   True -> Block 1

#   80|   Block 1
#   80|     r80_1(int)        = Constant[3]        : 
#   80|     r80_2(glval<int>) = VariableAddress[x] : 
#   80|     m80_3(int)        = Store              : &:r80_2, r80_1
#   81|     r81_1(int)        = Constant[4]        : 
#   81|     r81_2(glval<int>) = VariableAddress[y] : 
#   81|     m81_3(int)        = Store              : &:r81_2, r81_1
#-----|   Goto -> Block 3

#   84|   Block 2
#   84|     r84_1(int)        = Constant[5]        : 
#   84|     r84_2(glval<int>) = VariableAddress[x] : 
#   84|     m84_3(int)        = Store              : &:r84_2, r84_1
#-----|   Goto -> Block 3

#   86|   Block 3
#   86|     m86_1(int)        = Phi                      : from 1:m81_3, from 2:m77_3
#   86|     m86_2(int)        = Phi                      : from 1:m80_3, from 2:m84_3
#   86|     r86_3(glval<int>) = VariableAddress[x_merge] : 
#   86|     r86_4(glval<int>) = VariableAddress[x]       : 
#   86|     r86_5(int)        = Load                     : &:r86_4, m86_2
#   86|     m86_6(int)        = Store                    : &:r86_3, r86_5
#   87|     r87_1(glval<int>) = VariableAddress[y_merge] : 
#   87|     r87_2(glval<int>) = VariableAddress[y]       : 
#   87|     r87_3(int)        = Load                     : &:r87_2, m86_1
#   87|     m87_4(int)        = Store                    : &:r87_1, r87_3
#   88|     r88_1(glval<int>) = VariableAddress[z_merge] : 
#   88|     r88_2(glval<int>) = VariableAddress[z]       : 
#   88|     r88_3(int)        = Load                     : &:r88_2, m78_3
#   88|     m88_4(int)        = Store                    : &:r88_1, r88_3
#   89|     v89_1(void)       = NoOp                     : 
#   75|     v75_6(void)       = ReturnVoid               : 
#   75|     v75_7(void)       = UnmodeledUse             : mu*
#   75|     v75_8(void)       = AliasedUse               : ~m75_2
#   75|     v75_9(void)       = ExitFunction             : 

#   91| void MustExactlyOverlap(Point)
#   91|   Block 0
#   91|     v91_1(void)         = EnterFunction          : 
#   91|     m91_2(unknown)      = AliasedDefinition      : 
#   91|     mu91_3(unknown)     = UnmodeledDefinition    : 
#   91|     r91_4(glval<Point>) = VariableAddress[a]     : 
#   91|     m91_5(Point)        = InitializeParameter[a] : &:r91_4
#   92|     r92_1(glval<Point>) = VariableAddress[b]     : 
#   92|     r92_2(glval<Point>) = VariableAddress[a]     : 
#   92|     r92_3(Point)        = Load                   : &:r92_2, m91_5
#   92|     m92_4(Point)        = Store                  : &:r92_1, r92_3
#   93|     v93_1(void)         = NoOp                   : 
#   91|     v91_6(void)         = ReturnVoid             : 
#   91|     v91_7(void)         = UnmodeledUse           : mu*
#   91|     v91_8(void)         = AliasedUse             : ~m91_2
#   91|     v91_9(void)         = ExitFunction           : 

#   95| void MustExactlyOverlapEscaped(Point)
#   95|   Block 0
#   95|     v95_1(void)           = EnterFunction                : 
#   95|     m95_2(unknown)        = AliasedDefinition            : 
#   95|     mu95_3(unknown)       = UnmodeledDefinition          : 
#   95|     r95_4(glval<Point>)   = VariableAddress[a]           : 
#   95|     m95_5(Point)          = InitializeParameter[a]       : &:r95_4
#   95|     m95_6(unknown)        = Chi                          : total:m95_2, partial:m95_5
#   96|     r96_1(glval<Point>)   = VariableAddress[b]           : 
#   96|     r96_2(glval<Point>)   = VariableAddress[a]           : 
#   96|     r96_3(Point)          = Load                         : &:r96_2, m95_5
#   96|     m96_4(Point)          = Store                        : &:r96_1, r96_3
#   97|     r97_1(glval<unknown>) = FunctionAddress[Escape]      : 
#   97|     r97_2(glval<Point>)   = VariableAddress[a]           : 
#   97|     r97_3(Point *)        = CopyValue                    : r97_2
#   97|     r97_4(void *)         = Convert                      : r97_3
#   97|     v97_5(void)           = Call                         : func:r97_1, 0:r97_4
#   97|     m97_6(unknown)        = ^CallSideEffect              : ~m95_6
#   97|     m97_7(unknown)        = Chi                          : total:m95_6, partial:m97_6
#   97|     v97_8(void)           = ^BufferReadSideEffect[0]     : &:r97_4, ~m97_7
#   97|     m97_9(unknown)        = ^BufferMayWriteSideEffect[0] : &:r97_4
#   97|     m97_10(unknown)       = Chi                          : total:m97_7, partial:m97_9
#   98|     v98_1(void)           = NoOp                         : 
#   95|     v95_7(void)           = ReturnVoid                   : 
#   95|     v95_8(void)           = UnmodeledUse                 : mu*
#   95|     v95_9(void)           = AliasedUse                   : ~m97_7
#   95|     v95_10(void)          = ExitFunction                 : 

#  100| void MustTotallyOverlap(Point)
#  100|   Block 0
#  100|     v100_1(void)         = EnterFunction          : 
#  100|     m100_2(unknown)      = AliasedDefinition      : 
#  100|     mu100_3(unknown)     = UnmodeledDefinition    : 
#  100|     r100_4(glval<Point>) = VariableAddress[a]     : 
#  100|     m100_5(Point)        = InitializeParameter[a] : &:r100_4
#  101|     r101_1(glval<int>)   = VariableAddress[x]     : 
#  101|     r101_2(glval<Point>) = VariableAddress[a]     : 
#  101|     r101_3(glval<int>)   = FieldAddress[x]        : r101_2
#  101|     r101_4(int)          = Load                   : &:r101_3, ~m100_5
#  101|     m101_5(int)          = Store                  : &:r101_1, r101_4
#  102|     r102_1(glval<int>)   = VariableAddress[y]     : 
#  102|     r102_2(glval<Point>) = VariableAddress[a]     : 
#  102|     r102_3(glval<int>)   = FieldAddress[y]        : r102_2
#  102|     r102_4(int)          = Load                   : &:r102_3, ~m100_5
#  102|     m102_5(int)          = Store                  : &:r102_1, r102_4
#  103|     v103_1(void)         = NoOp                   : 
#  100|     v100_6(void)         = ReturnVoid             : 
#  100|     v100_7(void)         = UnmodeledUse           : mu*
#  100|     v100_8(void)         = AliasedUse             : ~m100_2
#  100|     v100_9(void)         = ExitFunction           : 

#  105| void MustTotallyOverlapEscaped(Point)
#  105|   Block 0
#  105|     v105_1(void)           = EnterFunction                : 
#  105|     m105_2(unknown)        = AliasedDefinition            : 
#  105|     mu105_3(unknown)       = UnmodeledDefinition          : 
#  105|     r105_4(glval<Point>)   = VariableAddress[a]           : 
#  105|     m105_5(Point)          = InitializeParameter[a]       : &:r105_4
#  105|     m105_6(unknown)        = Chi                          : total:m105_2, partial:m105_5
#  106|     r106_1(glval<int>)     = VariableAddress[x]           : 
#  106|     r106_2(glval<Point>)   = VariableAddress[a]           : 
#  106|     r106_3(glval<int>)     = FieldAddress[x]              : r106_2
#  106|     r106_4(int)            = Load                         : &:r106_3, ~m105_5
#  106|     m106_5(int)            = Store                        : &:r106_1, r106_4
#  107|     r107_1(glval<int>)     = VariableAddress[y]           : 
#  107|     r107_2(glval<Point>)   = VariableAddress[a]           : 
#  107|     r107_3(glval<int>)     = FieldAddress[y]              : r107_2
#  107|     r107_4(int)            = Load                         : &:r107_3, ~m105_5
#  107|     m107_5(int)            = Store                        : &:r107_1, r107_4
#  108|     r108_1(glval<unknown>) = FunctionAddress[Escape]      : 
#  108|     r108_2(glval<Point>)   = VariableAddress[a]           : 
#  108|     r108_3(Point *)        = CopyValue                    : r108_2
#  108|     r108_4(void *)         = Convert                      : r108_3
#  108|     v108_5(void)           = Call                         : func:r108_1, 0:r108_4
#  108|     m108_6(unknown)        = ^CallSideEffect              : ~m105_6
#  108|     m108_7(unknown)        = Chi                          : total:m105_6, partial:m108_6
#  108|     v108_8(void)           = ^BufferReadSideEffect[0]     : &:r108_4, ~m108_7
#  108|     m108_9(unknown)        = ^BufferMayWriteSideEffect[0] : &:r108_4
#  108|     m108_10(unknown)       = Chi                          : total:m108_7, partial:m108_9
#  109|     v109_1(void)           = NoOp                         : 
#  105|     v105_7(void)           = ReturnVoid                   : 
#  105|     v105_8(void)           = UnmodeledUse                 : mu*
#  105|     v105_9(void)           = AliasedUse                   : ~m108_7
#  105|     v105_10(void)          = ExitFunction                 : 

#  111| void MayPartiallyOverlap(int, int)
#  111|   Block 0
#  111|     v111_1(void)         = EnterFunction          : 
#  111|     m111_2(unknown)      = AliasedDefinition      : 
#  111|     mu111_3(unknown)     = UnmodeledDefinition    : 
#  111|     r111_4(glval<int>)   = VariableAddress[x]     : 
#  111|     m111_5(int)          = InitializeParameter[x] : &:r111_4
#  111|     r111_6(glval<int>)   = VariableAddress[y]     : 
#  111|     m111_7(int)          = InitializeParameter[y] : &:r111_6
#  112|     r112_1(glval<Point>) = VariableAddress[a]     : 
#  112|     m112_2(Point)        = Uninitialized[a]       : &:r112_1
#  112|     r112_3(glval<int>)   = FieldAddress[x]        : r112_1
#  112|     r112_4(glval<int>)   = VariableAddress[x]     : 
#  112|     r112_5(int)          = Load                   : &:r112_4, m111_5
#  112|     m112_6(int)          = Store                  : &:r112_3, r112_5
#  112|     m112_7(Point)        = Chi                    : total:m112_2, partial:m112_6
#  112|     r112_8(glval<int>)   = FieldAddress[y]        : r112_1
#  112|     r112_9(glval<int>)   = VariableAddress[y]     : 
#  112|     r112_10(int)         = Load                   : &:r112_9, m111_7
#  112|     m112_11(int)         = Store                  : &:r112_8, r112_10
#  112|     m112_12(Point)       = Chi                    : total:m112_7, partial:m112_11
#  113|     r113_1(glval<Point>) = VariableAddress[b]     : 
#  113|     r113_2(glval<Point>) = VariableAddress[a]     : 
#  113|     r113_3(Point)        = Load                   : &:r113_2, ~m112_12
#  113|     m113_4(Point)        = Store                  : &:r113_1, r113_3
#  114|     v114_1(void)         = NoOp                   : 
#  111|     v111_8(void)         = ReturnVoid             : 
#  111|     v111_9(void)         = UnmodeledUse           : mu*
#  111|     v111_10(void)        = AliasedUse             : ~m111_2
#  111|     v111_11(void)        = ExitFunction           : 

#  116| void MayPartiallyOverlapEscaped(int, int)
#  116|   Block 0
#  116|     v116_1(void)           = EnterFunction                : 
#  116|     m116_2(unknown)        = AliasedDefinition            : 
#  116|     mu116_3(unknown)       = UnmodeledDefinition          : 
#  116|     r116_4(glval<int>)     = VariableAddress[x]           : 
#  116|     m116_5(int)            = InitializeParameter[x]       : &:r116_4
#  116|     r116_6(glval<int>)     = VariableAddress[y]           : 
#  116|     m116_7(int)            = InitializeParameter[y]       : &:r116_6
#  117|     r117_1(glval<Point>)   = VariableAddress[a]           : 
#  117|     m117_2(Point)          = Uninitialized[a]             : &:r117_1
#  117|     m117_3(unknown)        = Chi                          : total:m116_2, partial:m117_2
#  117|     r117_4(glval<int>)     = FieldAddress[x]              : r117_1
#  117|     r117_5(glval<int>)     = VariableAddress[x]           : 
#  117|     r117_6(int)            = Load                         : &:r117_5, m116_5
#  117|     m117_7(int)            = Store                        : &:r117_4, r117_6
#  117|     m117_8(unknown)        = Chi                          : total:m117_3, partial:m117_7
#  117|     r117_9(glval<int>)     = FieldAddress[y]              : r117_1
#  117|     r117_10(glval<int>)    = VariableAddress[y]           : 
#  117|     r117_11(int)           = Load                         : &:r117_10, m116_7
#  117|     m117_12(int)           = Store                        : &:r117_9, r117_11
#  117|     m117_13(unknown)       = Chi                          : total:m117_8, partial:m117_12
#  118|     r118_1(glval<Point>)   = VariableAddress[b]           : 
#  118|     r118_2(glval<Point>)   = VariableAddress[a]           : 
#  118|     r118_3(Point)          = Load                         : &:r118_2, ~m117_13
#  118|     m118_4(Point)          = Store                        : &:r118_1, r118_3
#  119|     r119_1(glval<unknown>) = FunctionAddress[Escape]      : 
#  119|     r119_2(glval<Point>)   = VariableAddress[a]           : 
#  119|     r119_3(Point *)        = CopyValue                    : r119_2
#  119|     r119_4(void *)         = Convert                      : r119_3
#  119|     v119_5(void)           = Call                         : func:r119_1, 0:r119_4
#  119|     m119_6(unknown)        = ^CallSideEffect              : ~m117_13
#  119|     m119_7(unknown)        = Chi                          : total:m117_13, partial:m119_6
#  119|     v119_8(void)           = ^BufferReadSideEffect[0]     : &:r119_4, ~m119_7
#  119|     m119_9(unknown)        = ^BufferMayWriteSideEffect[0] : &:r119_4
#  119|     m119_10(unknown)       = Chi                          : total:m119_7, partial:m119_9
#  120|     v120_1(void)           = NoOp                         : 
#  116|     v116_8(void)           = ReturnVoid                   : 
#  116|     v116_9(void)           = UnmodeledUse                 : mu*
#  116|     v116_10(void)          = AliasedUse                   : ~m119_7
#  116|     v116_11(void)          = ExitFunction                 : 

#  122| void MergeMustExactlyOverlap(bool, int, int)
#  122|   Block 0
#  122|     v122_1(void)         = EnterFunction           : 
#  122|     m122_2(unknown)      = AliasedDefinition       : 
#  122|     mu122_3(unknown)     = UnmodeledDefinition     : 
#  122|     r122_4(glval<bool>)  = VariableAddress[c]      : 
#  122|     m122_5(bool)         = InitializeParameter[c]  : &:r122_4
#  122|     r122_6(glval<int>)   = VariableAddress[x1]     : 
#  122|     m122_7(int)          = InitializeParameter[x1] : &:r122_6
#  122|     r122_8(glval<int>)   = VariableAddress[x2]     : 
#  122|     m122_9(int)          = InitializeParameter[x2] : &:r122_8
#  123|     r123_1(glval<Point>) = VariableAddress[a]      : 
#  123|     m123_2(Point)        = Uninitialized[a]        : &:r123_1
#  123|     r123_3(glval<int>)   = FieldAddress[x]         : r123_1
#  123|     r123_4(int)          = Constant[0]             : 
#  123|     m123_5(int)          = Store                   : &:r123_3, r123_4
#  123|     m123_6(Point)        = Chi                     : total:m123_2, partial:m123_5
#  123|     r123_7(glval<int>)   = FieldAddress[y]         : r123_1
#  123|     r123_8(int)          = Constant[0]             : 
#  123|     m123_9(int)          = Store                   : &:r123_7, r123_8
#  123|     m123_10(Point)       = Chi                     : total:m123_6, partial:m123_9
#  124|     r124_1(glval<bool>)  = VariableAddress[c]      : 
#  124|     r124_2(bool)         = Load                    : &:r124_1, m122_5
#  124|     v124_3(void)         = ConditionalBranch       : r124_2
#-----|   False -> Block 2
#-----|   True -> Block 1

#  125|   Block 1
#  125|     r125_1(glval<int>)   = VariableAddress[x1] : 
#  125|     r125_2(int)          = Load                : &:r125_1, m122_7
#  125|     r125_3(glval<Point>) = VariableAddress[a]  : 
#  125|     r125_4(glval<int>)   = FieldAddress[x]     : r125_3
#  125|     m125_5(int)          = Store               : &:r125_4, r125_2
#  125|     m125_6(Point)        = Chi                 : total:m123_10, partial:m125_5
#-----|   Goto -> Block 3

#  128|   Block 2
#  128|     r128_1(glval<int>)   = VariableAddress[x2] : 
#  128|     r128_2(int)          = Load                : &:r128_1, m122_9
#  128|     r128_3(glval<Point>) = VariableAddress[a]  : 
#  128|     r128_4(glval<int>)   = FieldAddress[x]     : r128_3
#  128|     m128_5(int)          = Store               : &:r128_4, r128_2
#  128|     m128_6(Point)        = Chi                 : total:m123_10, partial:m128_5
#-----|   Goto -> Block 3

#  130|   Block 3
<<<<<<< HEAD
#  130|     m3_0(Point)        = Phi                : from 1:m1_5, from 2:m2_5
#  130|     m3_1(int)          = Phi                : from 1:m1_4, from 2:m2_4
#  130|     r3_2(glval<int>)   = VariableAddress[x] : 
#  130|     r3_3(glval<Point>) = VariableAddress[a] : 
#  130|     r3_4(glval<int>)   = FieldAddress[x]    : r3_3
#  130|     r3_5(int)          = Load               : &:r3_4, m3_1
#  130|     m3_6(int)          = Store              : &:r3_2, r3_5
#  131|     r3_7(glval<Point>) = VariableAddress[b] : 
#  131|     r3_8(glval<Point>) = VariableAddress[a] : 
#  131|     r3_9(Point)        = Load               : &:r3_8, m3_0
#  131|     m3_10(Point)       = Store              : &:r3_7, r3_9
#  132|     v3_11(void)        = NoOp               : 
#  122|     v3_12(void)        = ReturnVoid         : 
#  122|     v3_13(void)        = UnmodeledUse       : mu*
#  122|     v3_14(void)        = AliasedUse         : ~m0_1
#  122|     v3_15(void)        = ExitFunction       : 
=======
#  130|     m130_1(int)          = Phi                : from 1:m125_5, from 2:m128_5
#  130|     m130_2(Point)        = Phi                : from 1:~m125_6, from 2:~m128_6
#  130|     r130_3(glval<int>)   = VariableAddress[x] : 
#  130|     r130_4(glval<Point>) = VariableAddress[a] : 
#  130|     r130_5(glval<int>)   = FieldAddress[x]    : r130_4
#  130|     r130_6(int)          = Load               : &:r130_5, m130_1
#  130|     m130_7(int)          = Store              : &:r130_3, r130_6
#  131|     r131_1(glval<Point>) = VariableAddress[b] : 
#  131|     r131_2(glval<Point>) = VariableAddress[a] : 
#  131|     r131_3(Point)        = Load               : &:r131_2, m130_2
#  131|     m131_4(Point)        = Store              : &:r131_1, r131_3
#  132|     v132_1(void)         = NoOp               : 
#  122|     v122_10(void)        = ReturnVoid         : 
#  122|     v122_11(void)        = UnmodeledUse       : mu*
#  122|     v122_12(void)        = AliasedUse         : ~m122_2
#  122|     v122_13(void)        = ExitFunction       : 
>>>>>>> 73c88883

#  134| void MergeMustExactlyWithMustTotallyOverlap(bool, Point, int)
#  134|   Block 0
#  134|     v134_1(void)         = EnterFunction           : 
#  134|     m134_2(unknown)      = AliasedDefinition       : 
#  134|     mu134_3(unknown)     = UnmodeledDefinition     : 
#  134|     r134_4(glval<bool>)  = VariableAddress[c]      : 
#  134|     m134_5(bool)         = InitializeParameter[c]  : &:r134_4
#  134|     r134_6(glval<Point>) = VariableAddress[p]      : 
#  134|     m134_7(Point)        = InitializeParameter[p]  : &:r134_6
#  134|     r134_8(glval<int>)   = VariableAddress[x1]     : 
#  134|     m134_9(int)          = InitializeParameter[x1] : &:r134_8
#  135|     r135_1(glval<Point>) = VariableAddress[a]      : 
#  135|     m135_2(Point)        = Uninitialized[a]        : &:r135_1
#  135|     r135_3(glval<int>)   = FieldAddress[x]         : r135_1
#  135|     r135_4(int)          = Constant[0]             : 
#  135|     m135_5(int)          = Store                   : &:r135_3, r135_4
#  135|     m135_6(Point)        = Chi                     : total:m135_2, partial:m135_5
#  135|     r135_7(glval<int>)   = FieldAddress[y]         : r135_1
#  135|     r135_8(int)          = Constant[0]             : 
#  135|     m135_9(int)          = Store                   : &:r135_7, r135_8
#  135|     m135_10(Point)       = Chi                     : total:m135_6, partial:m135_9
#  136|     r136_1(glval<bool>)  = VariableAddress[c]      : 
#  136|     r136_2(bool)         = Load                    : &:r136_1, m134_5
#  136|     v136_3(void)         = ConditionalBranch       : r136_2
#-----|   False -> Block 2
#-----|   True -> Block 1

#  137|   Block 1
#  137|     r137_1(glval<int>)   = VariableAddress[x1] : 
#  137|     r137_2(int)          = Load                : &:r137_1, m134_9
#  137|     r137_3(glval<Point>) = VariableAddress[a]  : 
#  137|     r137_4(glval<int>)   = FieldAddress[x]     : r137_3
#  137|     m137_5(int)          = Store               : &:r137_4, r137_2
#  137|     m137_6(Point)        = Chi                 : total:m135_10, partial:m137_5
#-----|   Goto -> Block 3

#  140|   Block 2
#  140|     r140_1(glval<Point>) = VariableAddress[p] : 
#  140|     r140_2(Point)        = Load               : &:r140_1, m134_7
#  140|     r140_3(glval<Point>) = VariableAddress[a] : 
#  140|     m140_4(Point)        = Store              : &:r140_3, r140_2
#-----|   Goto -> Block 3

#  142|   Block 3
<<<<<<< HEAD
#  142|     m3_0(Point)        = Phi                : from 1:m1_5, from 2:m2_3
#  142|     m3_1(int)          = Phi                : from 1:m1_4, from 2:~m2_3
#  142|     r3_2(glval<int>)   = VariableAddress[x] : 
#  142|     r3_3(glval<Point>) = VariableAddress[a] : 
#  142|     r3_4(glval<int>)   = FieldAddress[x]    : r3_3
#  142|     r3_5(int)          = Load               : &:r3_4, m3_1
#  142|     m3_6(int)          = Store              : &:r3_2, r3_5
#  143|     v3_7(void)         = NoOp               : 
#  134|     v3_8(void)         = ReturnVoid         : 
#  134|     v3_9(void)         = UnmodeledUse       : mu*
#  134|     v3_10(void)        = AliasedUse         : ~m0_1
#  134|     v3_11(void)        = ExitFunction       : 
=======
#  142|     m142_1(int)          = Phi                : from 1:m137_5, from 2:~m140_4
#  142|     m142_2(Point)        = Phi                : from 1:~m137_6, from 2:m140_4
#  142|     r142_3(glval<int>)   = VariableAddress[x] : 
#  142|     r142_4(glval<Point>) = VariableAddress[a] : 
#  142|     r142_5(glval<int>)   = FieldAddress[x]    : r142_4
#  142|     r142_6(int)          = Load               : &:r142_5, m142_1
#  142|     m142_7(int)          = Store              : &:r142_3, r142_6
#  143|     v143_1(void)         = NoOp               : 
#  134|     v134_10(void)        = ReturnVoid         : 
#  134|     v134_11(void)        = UnmodeledUse       : mu*
#  134|     v134_12(void)        = AliasedUse         : ~m134_2
#  134|     v134_13(void)        = ExitFunction       : 
>>>>>>> 73c88883

#  145| void MergeMustExactlyWithMayPartiallyOverlap(bool, Point, int)
#  145|   Block 0
#  145|     v145_1(void)         = EnterFunction           : 
#  145|     m145_2(unknown)      = AliasedDefinition       : 
#  145|     mu145_3(unknown)     = UnmodeledDefinition     : 
#  145|     r145_4(glval<bool>)  = VariableAddress[c]      : 
#  145|     m145_5(bool)         = InitializeParameter[c]  : &:r145_4
#  145|     r145_6(glval<Point>) = VariableAddress[p]      : 
#  145|     m145_7(Point)        = InitializeParameter[p]  : &:r145_6
#  145|     r145_8(glval<int>)   = VariableAddress[x1]     : 
#  145|     m145_9(int)          = InitializeParameter[x1] : &:r145_8
#  146|     r146_1(glval<Point>) = VariableAddress[a]      : 
#  146|     m146_2(Point)        = Uninitialized[a]        : &:r146_1
#  146|     r146_3(glval<int>)   = FieldAddress[x]         : r146_1
#  146|     r146_4(int)          = Constant[0]             : 
#  146|     m146_5(int)          = Store                   : &:r146_3, r146_4
#  146|     m146_6(Point)        = Chi                     : total:m146_2, partial:m146_5
#  146|     r146_7(glval<int>)   = FieldAddress[y]         : r146_1
#  146|     r146_8(int)          = Constant[0]             : 
#  146|     m146_9(int)          = Store                   : &:r146_7, r146_8
#  146|     m146_10(Point)       = Chi                     : total:m146_6, partial:m146_9
#  147|     r147_1(glval<bool>)  = VariableAddress[c]      : 
#  147|     r147_2(bool)         = Load                    : &:r147_1, m145_5
#  147|     v147_3(void)         = ConditionalBranch       : r147_2
#-----|   False -> Block 2
#-----|   True -> Block 1

#  148|   Block 1
#  148|     r148_1(glval<int>)   = VariableAddress[x1] : 
#  148|     r148_2(int)          = Load                : &:r148_1, m145_9
#  148|     r148_3(glval<Point>) = VariableAddress[a]  : 
#  148|     r148_4(glval<int>)   = FieldAddress[x]     : r148_3
#  148|     m148_5(int)          = Store               : &:r148_4, r148_2
#  148|     m148_6(Point)        = Chi                 : total:m146_10, partial:m148_5
#-----|   Goto -> Block 3

#  151|   Block 2
#  151|     r151_1(glval<Point>) = VariableAddress[p] : 
#  151|     r151_2(Point)        = Load               : &:r151_1, m145_7
#  151|     r151_3(glval<Point>) = VariableAddress[a] : 
#  151|     m151_4(Point)        = Store              : &:r151_3, r151_2
#-----|   Goto -> Block 3

#  153|   Block 3
<<<<<<< HEAD
#  153|     m3_0(Point)        = Phi                : from 1:m1_5, from 2:m2_3
#  153|     r3_1(glval<Point>) = VariableAddress[b] : 
#  153|     r3_2(glval<Point>) = VariableAddress[a] : 
#  153|     r3_3(Point)        = Load               : &:r3_2, m3_0
#  153|     m3_4(Point)        = Store              : &:r3_1, r3_3
#  154|     v3_5(void)         = NoOp               : 
#  145|     v3_6(void)         = ReturnVoid         : 
#  145|     v3_7(void)         = UnmodeledUse       : mu*
#  145|     v3_8(void)         = AliasedUse         : ~m0_1
#  145|     v3_9(void)         = ExitFunction       : 
=======
#  153|     m153_1(Point)        = Phi                : from 1:~m148_6, from 2:m151_4
#  153|     r153_2(glval<Point>) = VariableAddress[b] : 
#  153|     r153_3(glval<Point>) = VariableAddress[a] : 
#  153|     r153_4(Point)        = Load               : &:r153_3, m153_1
#  153|     m153_5(Point)        = Store              : &:r153_2, r153_4
#  154|     v154_1(void)         = NoOp               : 
#  145|     v145_10(void)        = ReturnVoid         : 
#  145|     v145_11(void)        = UnmodeledUse       : mu*
#  145|     v145_12(void)        = AliasedUse         : ~m145_2
#  145|     v145_13(void)        = ExitFunction       : 
>>>>>>> 73c88883

#  156| void MergeMustTotallyOverlapWithMayPartiallyOverlap(bool, Rect, int)
#  156|   Block 0
#  156|     v156_1(void)         = EnterFunction             : 
#  156|     m156_2(unknown)      = AliasedDefinition         : 
#  156|     mu156_3(unknown)     = UnmodeledDefinition       : 
#  156|     r156_4(glval<bool>)  = VariableAddress[c]        : 
#  156|     m156_5(bool)         = InitializeParameter[c]    : &:r156_4
#  156|     r156_6(glval<Rect>)  = VariableAddress[r]        : 
#  156|     m156_7(Rect)         = InitializeParameter[r]    : &:r156_6
#  156|     r156_8(glval<int>)   = VariableAddress[x1]       : 
#  156|     m156_9(int)          = InitializeParameter[x1]   : &:r156_8
#  157|     r157_1(glval<Rect>)  = VariableAddress[a]        : 
#  157|     m157_2(Rect)         = Uninitialized[a]          : &:r157_1
#  157|     r157_3(glval<Point>) = FieldAddress[topLeft]     : r157_1
#  157|     r157_4(Point)        = Constant[0]               : 
#  157|     m157_5(Point)        = Store                     : &:r157_3, r157_4
#  157|     m157_6(Rect)         = Chi                       : total:m157_2, partial:m157_5
#  157|     r157_7(glval<Point>) = FieldAddress[bottomRight] : r157_1
#  157|     r157_8(Point)        = Constant[0]               : 
#  157|     m157_9(Point)        = Store                     : &:r157_7, r157_8
#  157|     m157_10(Rect)        = Chi                       : total:m157_6, partial:m157_9
#  158|     r158_1(glval<bool>)  = VariableAddress[c]        : 
#  158|     r158_2(bool)         = Load                      : &:r158_1, m156_5
#  158|     v158_3(void)         = ConditionalBranch         : r158_2
#-----|   False -> Block 2
#-----|   True -> Block 1

#  159|   Block 1
#  159|     r159_1(glval<int>)   = VariableAddress[x1]   : 
#  159|     r159_2(int)          = Load                  : &:r159_1, m156_9
#  159|     r159_3(glval<Rect>)  = VariableAddress[a]    : 
#  159|     r159_4(glval<Point>) = FieldAddress[topLeft] : r159_3
#  159|     r159_5(glval<int>)   = FieldAddress[x]       : r159_4
#  159|     m159_6(int)          = Store                 : &:r159_5, r159_2
#  159|     m159_7(Rect)         = Chi                   : total:m157_10, partial:m159_6
#-----|   Goto -> Block 3

#  162|   Block 2
#  162|     r162_1(glval<Rect>) = VariableAddress[r] : 
#  162|     r162_2(Rect)        = Load               : &:r162_1, m156_7
#  162|     r162_3(glval<Rect>) = VariableAddress[a] : 
#  162|     m162_4(Rect)        = Store              : &:r162_3, r162_2
#-----|   Goto -> Block 3

#  164|   Block 3
<<<<<<< HEAD
#  164|     m3_0(Rect)         = Phi                   : from 1:m1_6, from 2:m2_3
#  164|     r3_1(glval<Point>) = VariableAddress[b]    : 
#  164|     r3_2(glval<Rect>)  = VariableAddress[a]    : 
#  164|     r3_3(glval<Point>) = FieldAddress[topLeft] : r3_2
#  164|     r3_4(Point)        = Load                  : &:r3_3, ~m3_0
#  164|     m3_5(Point)        = Store                 : &:r3_1, r3_4
#  165|     v3_6(void)         = NoOp                  : 
#  156|     v3_7(void)         = ReturnVoid            : 
#  156|     v3_8(void)         = UnmodeledUse          : mu*
#  156|     v3_9(void)         = AliasedUse            : ~m0_1
#  156|     v3_10(void)        = ExitFunction          : 
=======
#  164|     m164_1(Rect)         = Phi                   : from 1:~m159_7, from 2:m162_4
#  164|     r164_2(glval<Point>) = VariableAddress[b]    : 
#  164|     r164_3(glval<Rect>)  = VariableAddress[a]    : 
#  164|     r164_4(glval<Point>) = FieldAddress[topLeft] : r164_3
#  164|     r164_5(Point)        = Load                  : &:r164_4, ~m164_1
#  164|     m164_6(Point)        = Store                 : &:r164_2, r164_5
#  165|     v165_1(void)         = NoOp                  : 
#  156|     v156_10(void)        = ReturnVoid            : 
#  156|     v156_11(void)        = UnmodeledUse          : mu*
#  156|     v156_12(void)        = AliasedUse            : ~m156_2
#  156|     v156_13(void)        = ExitFunction          : 
>>>>>>> 73c88883

#  171| void WrapperStruct(Wrapper)
#  171|   Block 0
#  171|     v171_1(void)           = EnterFunction          : 
#  171|     m171_2(unknown)        = AliasedDefinition      : 
#  171|     mu171_3(unknown)       = UnmodeledDefinition    : 
#  171|     r171_4(glval<Wrapper>) = VariableAddress[w]     : 
#  171|     m171_5(Wrapper)        = InitializeParameter[w] : &:r171_4
#  172|     r172_1(glval<Wrapper>) = VariableAddress[x]     : 
#  172|     r172_2(glval<Wrapper>) = VariableAddress[w]     : 
#  172|     r172_3(Wrapper)        = Load                   : &:r172_2, m171_5
#  172|     m172_4(Wrapper)        = Store                  : &:r172_1, r172_3
#  173|     r173_1(glval<int>)     = VariableAddress[a]     : 
#  173|     r173_2(glval<Wrapper>) = VariableAddress[w]     : 
#  173|     r173_3(glval<int>)     = FieldAddress[f]        : r173_2
#  173|     r173_4(int)            = Load                   : &:r173_3, ~m171_5
#  173|     m173_5(int)            = Store                  : &:r173_1, r173_4
#  174|     r174_1(int)            = Constant[5]            : 
#  174|     r174_2(glval<Wrapper>) = VariableAddress[w]     : 
#  174|     r174_3(glval<int>)     = FieldAddress[f]        : r174_2
#  174|     m174_4(int)            = Store                  : &:r174_3, r174_1
#  175|     r175_1(glval<Wrapper>) = VariableAddress[w]     : 
#  175|     r175_2(glval<int>)     = FieldAddress[f]        : r175_1
#  175|     r175_3(int)            = Load                   : &:r175_2, m174_4
#  175|     r175_4(glval<int>)     = VariableAddress[a]     : 
#  175|     m175_5(int)            = Store                  : &:r175_4, r175_3
#  176|     r176_1(glval<Wrapper>) = VariableAddress[w]     : 
#  176|     r176_2(Wrapper)        = Load                   : &:r176_1, ~m174_4
#  176|     r176_3(glval<Wrapper>) = VariableAddress[x]     : 
#  176|     m176_4(Wrapper)        = Store                  : &:r176_3, r176_2
#  177|     v177_1(void)           = NoOp                   : 
#  171|     v171_6(void)           = ReturnVoid             : 
#  171|     v171_7(void)           = UnmodeledUse           : mu*
#  171|     v171_8(void)           = AliasedUse             : ~m171_2
#  171|     v171_9(void)           = ExitFunction           : 

#  179| int AsmStmt(int*)
#  179|   Block 0
#  179|     v179_1(void)         = EnterFunction            : 
#  179|     m179_2(unknown)      = AliasedDefinition        : 
#  179|     mu179_3(unknown)     = UnmodeledDefinition      : 
#  179|     r179_4(glval<int *>) = VariableAddress[p]       : 
#  179|     m179_5(int *)        = InitializeParameter[p]   : &:r179_4
#  180|     m180_1(unknown)      = InlineAsm                : ~mu179_3
#  180|     m180_2(unknown)      = Chi                      : total:m179_2, partial:m180_1
#  181|     r181_1(glval<int>)   = VariableAddress[#return] : 
#  181|     r181_2(glval<int *>) = VariableAddress[p]       : 
#  181|     r181_3(int *)        = Load                     : &:r181_2, m179_5
#  181|     r181_4(int)          = Load                     : &:r181_3, ~m180_2
#  181|     m181_5(int)          = Store                    : &:r181_1, r181_4
#  179|     r179_6(glval<int>)   = VariableAddress[#return] : 
#  179|     v179_7(void)         = ReturnValue              : &:r179_6, m181_5
#  179|     v179_8(void)         = UnmodeledUse             : mu*
#  179|     v179_9(void)         = AliasedUse               : ~m180_2
#  179|     v179_10(void)        = ExitFunction             : 

#  184| void AsmStmtWithOutputs(unsigned int&, unsigned int&, unsigned int&, unsigned int&)
#  184|   Block 0
#  184|     v184_1(void)                   = EnterFunction          : 
#  184|     m184_2(unknown)                = AliasedDefinition      : 
#  184|     mu184_3(unknown)               = UnmodeledDefinition    : 
#  184|     r184_4(glval<unsigned int &>)  = VariableAddress[a]     : 
#  184|     m184_5(unsigned int &)         = InitializeParameter[a] : &:r184_4
#  184|     r184_6(glval<unsigned int &>)  = VariableAddress[b]     : 
#  184|     m184_7(unsigned int &)         = InitializeParameter[b] : &:r184_6
#  184|     r184_8(glval<unsigned int &>)  = VariableAddress[c]     : 
#  184|     m184_9(unsigned int &)         = InitializeParameter[c] : &:r184_8
#  184|     r184_10(glval<unsigned int &>) = VariableAddress[d]     : 
#  184|     m184_11(unsigned int &)        = InitializeParameter[d] : &:r184_10
#  189|     r189_1(glval<unsigned int &>)  = VariableAddress[a]     : 
#  189|     r189_2(unsigned int &)         = Load                   : &:r189_1, m184_5
#  189|     r189_3(glval<unsigned int>)    = CopyValue              : r189_2
#  189|     r189_4(glval<unsigned int &>)  = VariableAddress[b]     : 
#  189|     r189_5(unsigned int &)         = Load                   : &:r189_4, m184_7
#  189|     r189_6(glval<unsigned int>)    = CopyValue              : r189_5
#  190|     r190_1(glval<unsigned int &>)  = VariableAddress[c]     : 
#  190|     r190_2(unsigned int &)         = Load                   : &:r190_1, m184_9
#  190|     r190_3(unsigned int)           = Load                   : &:r190_2, ~m184_2
#  190|     r190_4(glval<unsigned int &>)  = VariableAddress[d]     : 
#  190|     r190_5(unsigned int &)         = Load                   : &:r190_4, m184_11
#  190|     r190_6(unsigned int)           = Load                   : &:r190_5, ~m184_2
#  186|     m186_1(unknown)                = InlineAsm              : ~mu184_3, 0:r189_3, 1:r189_6, 2:r190_3, 3:r190_6
#  186|     m186_2(unknown)                = Chi                    : total:m184_2, partial:m186_1
#  192|     v192_1(void)                   = NoOp                   : 
#  184|     v184_12(void)                  = ReturnVoid             : 
#  184|     v184_13(void)                  = UnmodeledUse           : mu*
#  184|     v184_14(void)                  = AliasedUse             : ~m186_2
#  184|     v184_15(void)                  = ExitFunction           : 

#  198| int PureFunctions(char*, char*, int)
#  198|   Block 0
#  198|     v198_1(void)           = EnterFunction             : 
#  198|     m198_2(unknown)        = AliasedDefinition         : 
#  198|     mu198_3(unknown)       = UnmodeledDefinition       : 
#  198|     r198_4(glval<char *>)  = VariableAddress[str1]     : 
#  198|     m198_5(char *)         = InitializeParameter[str1] : &:r198_4
#  198|     r198_6(glval<char *>)  = VariableAddress[str2]     : 
#  198|     m198_7(char *)         = InitializeParameter[str2] : &:r198_6
#  198|     r198_8(glval<int>)     = VariableAddress[x]        : 
#  198|     m198_9(int)            = InitializeParameter[x]    : &:r198_8
#  199|     r199_1(glval<int>)     = VariableAddress[ret]      : 
#  199|     r199_2(glval<unknown>) = FunctionAddress[strcmp]   : 
#  199|     r199_3(glval<char *>)  = VariableAddress[str1]     : 
#  199|     r199_4(char *)         = Load                      : &:r199_3, m198_5
#  199|     r199_5(char *)         = Convert                   : r199_4
#  199|     r199_6(glval<char *>)  = VariableAddress[str2]     : 
#  199|     r199_7(char *)         = Load                      : &:r199_6, m198_7
#  199|     r199_8(char *)         = Convert                   : r199_7
#  199|     r199_9(int)            = Call                      : func:r199_2, 0:r199_5, 1:r199_8
#  199|     v199_10(void)          = ^CallReadSideEffect       : ~m198_2
#  199|     m199_11(int)           = Store                     : &:r199_1, r199_9
#  200|     r200_1(glval<unknown>) = FunctionAddress[strlen]   : 
#  200|     r200_2(glval<char *>)  = VariableAddress[str1]     : 
#  200|     r200_3(char *)         = Load                      : &:r200_2, m198_5
#  200|     r200_4(char *)         = Convert                   : r200_3
#  200|     r200_5(int)            = Call                      : func:r200_1, 0:r200_4
#  200|     v200_6(void)           = ^CallReadSideEffect       : ~m198_2
#  200|     r200_7(glval<int>)     = VariableAddress[ret]      : 
#  200|     r200_8(int)            = Load                      : &:r200_7, m199_11
#  200|     r200_9(int)            = Add                       : r200_8, r200_5
#  200|     m200_10(int)           = Store                     : &:r200_7, r200_9
#  201|     r201_1(glval<unknown>) = FunctionAddress[abs]      : 
#  201|     r201_2(glval<int>)     = VariableAddress[x]        : 
#  201|     r201_3(int)            = Load                      : &:r201_2, m198_9
#  201|     r201_4(int)            = Call                      : func:r201_1, 0:r201_3
#  201|     r201_5(glval<int>)     = VariableAddress[ret]      : 
#  201|     r201_6(int)            = Load                      : &:r201_5, m200_10
#  201|     r201_7(int)            = Add                       : r201_6, r201_4
#  201|     m201_8(int)            = Store                     : &:r201_5, r201_7
#  202|     r202_1(glval<int>)     = VariableAddress[#return]  : 
#  202|     r202_2(glval<int>)     = VariableAddress[ret]      : 
#  202|     r202_3(int)            = Load                      : &:r202_2, m201_8
#  202|     m202_4(int)            = Store                     : &:r202_1, r202_3
#  198|     r198_10(glval<int>)    = VariableAddress[#return]  : 
#  198|     v198_11(void)          = ReturnValue               : &:r198_10, m202_4
#  198|     v198_12(void)          = UnmodeledUse              : mu*
#  198|     v198_13(void)          = AliasedUse                : ~m198_2
#  198|     v198_14(void)          = ExitFunction              : 

#  207| int ModeledCallTarget(int)
#  207|   Block 0
#  207|     v207_1(void)           = EnterFunction                      : 
#  207|     m207_2(unknown)        = AliasedDefinition                  : 
#  207|     mu207_3(unknown)       = UnmodeledDefinition                : 
#  207|     r207_4(glval<int>)     = VariableAddress[x]                 : 
#  207|     m207_5(int)            = InitializeParameter[x]             : &:r207_4
#  207|     m207_6(unknown)        = Chi                                : total:m207_2, partial:m207_5
#  208|     r208_1(glval<int>)     = VariableAddress[y]                 : 
#  208|     m208_2(int)            = Uninitialized[y]                   : &:r208_1
#  208|     m208_3(unknown)        = Chi                                : total:m207_6, partial:m208_2
#  209|     r209_1(glval<unknown>) = FunctionAddress[memcpy]            : 
#  209|     r209_2(glval<int>)     = VariableAddress[y]                 : 
#  209|     r209_3(int *)          = CopyValue                          : r209_2
#  209|     r209_4(void *)         = Convert                            : r209_3
#  209|     r209_5(glval<int>)     = VariableAddress[x]                 : 
#  209|     r209_6(int *)          = CopyValue                          : r209_5
#  209|     r209_7(void *)         = Convert                            : r209_6
#  209|     r209_8(int)            = Constant[4]                        : 
#  209|     r209_9(void *)         = Call                               : func:r209_1, 0:r209_4, 1:r209_7, 2:r209_8
#  209|     v209_10(void)          = ^SizedBufferReadSideEffect[1]      : &:r209_7, r209_8, ~mu207_3
#  209|     m209_11(unknown)       = ^SizedBufferMustWriteSideEffect[0] : &:r209_4, r209_8
#  209|     m209_12(unknown)       = Chi                                : total:m208_3, partial:m209_11
#  210|     r210_1(glval<int>)     = VariableAddress[#return]           : 
#  210|     r210_2(glval<int>)     = VariableAddress[y]                 : 
#  210|     r210_3(int)            = Load                               : &:r210_2, ~m209_12
#  210|     m210_4(int)            = Store                              : &:r210_1, r210_3
#  207|     r207_7(glval<int>)     = VariableAddress[#return]           : 
#  207|     v207_8(void)           = ReturnValue                        : &:r207_7, m210_4
#  207|     v207_9(void)           = UnmodeledUse                       : mu*
#  207|     v207_10(void)          = AliasedUse                         : ~m207_2
#  207|     v207_11(void)          = ExitFunction                       : 

#  213| void InitArray()
#  213|   Block 0
#  213|     v213_1(void)            = EnterFunction            : 
#  213|     m213_2(unknown)         = AliasedDefinition        : 
#  213|     mu213_3(unknown)        = UnmodeledDefinition      : 
#  214|     r214_1(glval<char[32]>) = VariableAddress[a_pad]   : 
#  214|     r214_2(glval<char[32]>) = StringConstant[""]       : 
#  214|     r214_3(char[32])        = Load                     : &:r214_2, ~m213_2
#  214|     m214_4(char[32])        = Store                    : &:r214_1, r214_3
#  215|     r215_1(glval<char[4]>)  = VariableAddress[a_nopad] : 
#  215|     r215_2(glval<char[4]>)  = StringConstant["foo"]    : 
#  215|     r215_3(char[4])         = Load                     : &:r215_2, ~m213_2
#  215|     m215_4(char[4])         = Store                    : &:r215_1, r215_3
#  216|     r216_1(glval<char[5]>)  = VariableAddress[a_infer] : 
#  216|     r216_2(glval<char[5]>)  = StringConstant["blah"]   : 
#  216|     r216_3(char[5])         = Load                     : &:r216_2, ~m213_2
#  216|     m216_4(char[5])         = Store                    : &:r216_1, r216_3
#  217|     r217_1(glval<char[2]>)  = VariableAddress[b]       : 
#  217|     m217_2(char[2])         = Uninitialized[b]         : &:r217_1
#  218|     r218_1(glval<char[2]>)  = VariableAddress[c]       : 
#  218|     m218_2(char[2])         = Uninitialized[c]         : &:r218_1
#  218|     r218_3(int)             = Constant[0]              : 
#  218|     r218_4(glval<char>)     = PointerAdd[1]            : r218_1, r218_3
#  218|     r218_5(unknown[2])      = Constant[0]              : 
#  218|     m218_6(unknown[2])      = Store                    : &:r218_4, r218_5
#  219|     r219_1(glval<char[2]>)  = VariableAddress[d]       : 
#  219|     m219_2(char[2])         = Uninitialized[d]         : &:r219_1
#  219|     r219_3(int)             = Constant[0]              : 
#  219|     r219_4(glval<char>)     = PointerAdd[1]            : r219_1, r219_3
#  219|     r219_5(char)            = Constant[0]              : 
#  219|     m219_6(char)            = Store                    : &:r219_4, r219_5
#  219|     m219_7(char[2])         = Chi                      : total:m219_2, partial:m219_6
#  219|     r219_8(int)             = Constant[1]              : 
#  219|     r219_9(glval<char>)     = PointerAdd[1]            : r219_1, r219_8
#  219|     r219_10(char)           = Constant[0]              : 
#  219|     m219_11(char)           = Store                    : &:r219_9, r219_10
#  219|     m219_12(char[2])        = Chi                      : total:m219_7, partial:m219_11
#  220|     r220_1(glval<char[2]>)  = VariableAddress[e]       : 
#  220|     m220_2(char[2])         = Uninitialized[e]         : &:r220_1
#  220|     r220_3(int)             = Constant[0]              : 
#  220|     r220_4(glval<char>)     = PointerAdd[1]            : r220_1, r220_3
#  220|     r220_5(char)            = Constant[0]              : 
#  220|     m220_6(char)            = Store                    : &:r220_4, r220_5
#  220|     m220_7(char[2])         = Chi                      : total:m220_2, partial:m220_6
#  220|     r220_8(int)             = Constant[1]              : 
#  220|     r220_9(glval<char>)     = PointerAdd[1]            : r220_1, r220_8
#  220|     r220_10(char)           = Constant[1]              : 
#  220|     m220_11(char)           = Store                    : &:r220_9, r220_10
#  220|     m220_12(char[2])        = Chi                      : total:m220_7, partial:m220_11
#  221|     r221_1(glval<char[3]>)  = VariableAddress[f]       : 
#  221|     m221_2(char[3])         = Uninitialized[f]         : &:r221_1
#  221|     r221_3(int)             = Constant[0]              : 
#  221|     r221_4(glval<char>)     = PointerAdd[1]            : r221_1, r221_3
#  221|     r221_5(char)            = Constant[0]              : 
#  221|     m221_6(char)            = Store                    : &:r221_4, r221_5
#  221|     m221_7(char[3])         = Chi                      : total:m221_2, partial:m221_6
#  221|     r221_8(int)             = Constant[1]              : 
#  221|     r221_9(glval<char>)     = PointerAdd[1]            : r221_1, r221_8
#  221|     r221_10(unknown[2])     = Constant[0]              : 
#  221|     m221_11(unknown[2])     = Store                    : &:r221_9, r221_10
#  221|     m221_12(char[3])        = Chi                      : total:m221_7, partial:m221_11
#  222|     v222_1(void)            = NoOp                     : 
#  213|     v213_4(void)            = ReturnVoid               : 
#  213|     v213_5(void)            = UnmodeledUse             : mu*
#  213|     v213_6(void)            = AliasedUse               : ~m213_2
#  213|     v213_7(void)            = ExitFunction             : 

#  226| char StringLiteralAliasing()
#  226|   Block 0
#  226|     v226_1(void)           = EnterFunction                 : 
#  226|     m226_2(unknown)        = AliasedDefinition             : 
#  226|     mu226_3(unknown)       = UnmodeledDefinition           : 
#  227|     r227_1(glval<unknown>) = FunctionAddress[ExternalFunc] : 
#  227|     v227_2(void)           = Call                          : func:r227_1
#  227|     m227_3(unknown)        = ^CallSideEffect               : ~m226_2
#  227|     m227_4(unknown)        = Chi                           : total:m226_2, partial:m227_3
#  229|     r229_1(glval<char *>)  = VariableAddress[s]            : 
#  229|     r229_2(glval<char[8]>) = StringConstant["Literal"]     : 
#  229|     r229_3(char *)         = Convert                       : r229_2
#  229|     m229_4(char *)         = Store                         : &:r229_1, r229_3
#  230|     r230_1(glval<char>)    = VariableAddress[#return]      : 
#  230|     r230_2(glval<char *>)  = VariableAddress[s]            : 
#  230|     r230_3(char *)         = Load                          : &:r230_2, m229_4
#  230|     r230_4(int)            = Constant[2]                   : 
#  230|     r230_5(glval<char>)    = PointerAdd[1]                 : r230_3, r230_4
#  230|     r230_6(char)           = Load                          : &:r230_5, ~m226_2
#  230|     m230_7(char)           = Store                         : &:r230_1, r230_6
#  226|     r226_4(glval<char>)    = VariableAddress[#return]      : 
#  226|     v226_5(void)           = ReturnValue                   : &:r226_4, m230_7
#  226|     v226_6(void)           = UnmodeledUse                  : mu*
#  226|     v226_7(void)           = AliasedUse                    : ~m227_4
#  226|     v226_8(void)           = ExitFunction                  : 

#  235| void Constructible::Constructible(int)
#  235|   Block 0
#  235|     v235_1(void)                 = EnterFunction          : 
#  235|     m235_2(unknown)              = AliasedDefinition      : 
#  235|     mu235_3(unknown)             = UnmodeledDefinition    : 
#  235|     r235_4(glval<Constructible>) = InitializeThis         : 
#  235|     r235_5(glval<int>)           = VariableAddress[x]     : 
#  235|     m235_6(int)                  = InitializeParameter[x] : &:r235_5
#  235|     v235_7(void)                 = NoOp                   : 
#  235|     v235_8(void)                 = ReturnVoid             : 
#  235|     v235_9(void)                 = UnmodeledUse           : mu*
#  235|     v235_10(void)                = AliasedUse             : ~m235_2
#  235|     v235_11(void)                = ExitFunction           : 

#  236| void Constructible::g()
#  236|   Block 0
#  236|     v236_1(void)                 = EnterFunction       : 
#  236|     m236_2(unknown)              = AliasedDefinition   : 
#  236|     mu236_3(unknown)             = UnmodeledDefinition : 
#  236|     r236_4(glval<Constructible>) = InitializeThis      : 
#  236|     v236_5(void)                 = NoOp                : 
#  236|     v236_6(void)                 = ReturnVoid          : 
#  236|     v236_7(void)                 = UnmodeledUse        : mu*
#  236|     v236_8(void)                 = AliasedUse          : ~m236_2
#  236|     v236_9(void)                 = ExitFunction        : 

#  239| void ExplicitConstructorCalls()
#  239|   Block 0
#  239|     v239_1(void)                 = EnterFunction                   : 
#  239|     m239_2(unknown)              = AliasedDefinition               : 
#  239|     mu239_3(unknown)             = UnmodeledDefinition             : 
#  240|     r240_1(glval<Constructible>) = VariableAddress[c]              : 
#  240|     m240_2(Constructible)        = Uninitialized[c]                : &:r240_1
#  240|     r240_3(glval<unknown>)       = FunctionAddress[Constructible]  : 
#  240|     r240_4(int)                  = Constant[1]                     : 
#  240|     v240_5(void)                 = Call                            : func:r240_3, this:r240_1, 0:r240_4
#  240|     m240_6(unknown)              = ^CallSideEffect                 : ~m239_2
#  240|     m240_7(unknown)              = Chi                             : total:m239_2, partial:m240_6
#  240|     m240_8(Constructible)        = ^IndirectMayWriteSideEffect[-1] : &:r240_1
#  240|     m240_9(Constructible)        = Chi                             : total:m240_2, partial:m240_8
#  241|     r241_1(glval<Constructible>) = VariableAddress[c]              : 
#  241|     r241_2(glval<unknown>)       = FunctionAddress[g]              : 
#  241|     v241_3(void)                 = Call                            : func:r241_2, this:r241_1
#  241|     m241_4(unknown)              = ^CallSideEffect                 : ~m240_7
#  241|     m241_5(unknown)              = Chi                             : total:m240_7, partial:m241_4
#  241|     v241_6(void)                 = ^BufferReadSideEffect[-1]       : &:r241_1, ~m240_9
#  241|     m241_7(Constructible)        = ^IndirectMayWriteSideEffect[-1] : &:r241_1
#  241|     m241_8(Constructible)        = Chi                             : total:m240_9, partial:m241_7
#  242|     r242_1(glval<Constructible>) = VariableAddress[c]              : 
#  242|     r242_2(glval<unknown>)       = FunctionAddress[g]              : 
#  242|     v242_3(void)                 = Call                            : func:r242_2, this:r242_1
#  242|     m242_4(unknown)              = ^CallSideEffect                 : ~m241_5
#  242|     m242_5(unknown)              = Chi                             : total:m241_5, partial:m242_4
#  242|     v242_6(void)                 = ^BufferReadSideEffect[-1]       : &:r242_1, ~m241_8
#  242|     m242_7(Constructible)        = ^IndirectMayWriteSideEffect[-1] : &:r242_1
#  242|     m242_8(Constructible)        = Chi                             : total:m241_8, partial:m242_7
#  243|     r243_1(glval<Constructible>) = VariableAddress[c2]             : 
#  243|     m243_2(Constructible)        = Uninitialized[c2]               : &:r243_1
#  243|     r243_3(glval<unknown>)       = FunctionAddress[Constructible]  : 
#  243|     r243_4(int)                  = Constant[2]                     : 
#  243|     v243_5(void)                 = Call                            : func:r243_3, this:r243_1, 0:r243_4
#  243|     m243_6(unknown)              = ^CallSideEffect                 : ~m242_5
#  243|     m243_7(unknown)              = Chi                             : total:m242_5, partial:m243_6
#  243|     m243_8(Constructible)        = ^IndirectMayWriteSideEffect[-1] : &:r243_1
#  243|     m243_9(Constructible)        = Chi                             : total:m243_2, partial:m243_8
#  244|     r244_1(glval<Constructible>) = VariableAddress[c2]             : 
#  244|     r244_2(glval<unknown>)       = FunctionAddress[g]              : 
#  244|     v244_3(void)                 = Call                            : func:r244_2, this:r244_1
#  244|     m244_4(unknown)              = ^CallSideEffect                 : ~m243_7
#  244|     m244_5(unknown)              = Chi                             : total:m243_7, partial:m244_4
#  244|     v244_6(void)                 = ^BufferReadSideEffect[-1]       : &:r244_1, ~m243_9
#  244|     m244_7(Constructible)        = ^IndirectMayWriteSideEffect[-1] : &:r244_1
#  244|     m244_8(Constructible)        = Chi                             : total:m243_9, partial:m244_7
#  245|     v245_1(void)                 = NoOp                            : 
#  239|     v239_4(void)                 = ReturnVoid                      : 
#  239|     v239_5(void)                 = UnmodeledUse                    : mu*
#  239|     v239_6(void)                 = AliasedUse                      : ~m244_5
#  239|     v239_7(void)                 = ExitFunction                    : <|MERGE_RESOLUTION|>--- conflicted
+++ resolved
@@ -521,26 +521,8 @@
 #-----|   Goto -> Block 3
 
 #  130|   Block 3
-<<<<<<< HEAD
-#  130|     m3_0(Point)        = Phi                : from 1:m1_5, from 2:m2_5
-#  130|     m3_1(int)          = Phi                : from 1:m1_4, from 2:m2_4
-#  130|     r3_2(glval<int>)   = VariableAddress[x] : 
-#  130|     r3_3(glval<Point>) = VariableAddress[a] : 
-#  130|     r3_4(glval<int>)   = FieldAddress[x]    : r3_3
-#  130|     r3_5(int)          = Load               : &:r3_4, m3_1
-#  130|     m3_6(int)          = Store              : &:r3_2, r3_5
-#  131|     r3_7(glval<Point>) = VariableAddress[b] : 
-#  131|     r3_8(glval<Point>) = VariableAddress[a] : 
-#  131|     r3_9(Point)        = Load               : &:r3_8, m3_0
-#  131|     m3_10(Point)       = Store              : &:r3_7, r3_9
-#  132|     v3_11(void)        = NoOp               : 
-#  122|     v3_12(void)        = ReturnVoid         : 
-#  122|     v3_13(void)        = UnmodeledUse       : mu*
-#  122|     v3_14(void)        = AliasedUse         : ~m0_1
-#  122|     v3_15(void)        = ExitFunction       : 
-=======
 #  130|     m130_1(int)          = Phi                : from 1:m125_5, from 2:m128_5
-#  130|     m130_2(Point)        = Phi                : from 1:~m125_6, from 2:~m128_6
+#  130|     m130_2(Point)        = Phi                : from 1:m125_6, from 2:m128_6
 #  130|     r130_3(glval<int>)   = VariableAddress[x] : 
 #  130|     r130_4(glval<Point>) = VariableAddress[a] : 
 #  130|     r130_5(glval<int>)   = FieldAddress[x]    : r130_4
@@ -555,7 +537,6 @@
 #  122|     v122_11(void)        = UnmodeledUse       : mu*
 #  122|     v122_12(void)        = AliasedUse         : ~m122_2
 #  122|     v122_13(void)        = ExitFunction       : 
->>>>>>> 73c88883
 
 #  134| void MergeMustExactlyWithMustTotallyOverlap(bool, Point, int)
 #  134|   Block 0
@@ -601,22 +582,8 @@
 #-----|   Goto -> Block 3
 
 #  142|   Block 3
-<<<<<<< HEAD
-#  142|     m3_0(Point)        = Phi                : from 1:m1_5, from 2:m2_3
-#  142|     m3_1(int)          = Phi                : from 1:m1_4, from 2:~m2_3
-#  142|     r3_2(glval<int>)   = VariableAddress[x] : 
-#  142|     r3_3(glval<Point>) = VariableAddress[a] : 
-#  142|     r3_4(glval<int>)   = FieldAddress[x]    : r3_3
-#  142|     r3_5(int)          = Load               : &:r3_4, m3_1
-#  142|     m3_6(int)          = Store              : &:r3_2, r3_5
-#  143|     v3_7(void)         = NoOp               : 
-#  134|     v3_8(void)         = ReturnVoid         : 
-#  134|     v3_9(void)         = UnmodeledUse       : mu*
-#  134|     v3_10(void)        = AliasedUse         : ~m0_1
-#  134|     v3_11(void)        = ExitFunction       : 
-=======
 #  142|     m142_1(int)          = Phi                : from 1:m137_5, from 2:~m140_4
-#  142|     m142_2(Point)        = Phi                : from 1:~m137_6, from 2:m140_4
+#  142|     m142_2(Point)        = Phi                : from 1:m137_6, from 2:m140_4
 #  142|     r142_3(glval<int>)   = VariableAddress[x] : 
 #  142|     r142_4(glval<Point>) = VariableAddress[a] : 
 #  142|     r142_5(glval<int>)   = FieldAddress[x]    : r142_4
@@ -627,7 +594,6 @@
 #  134|     v134_11(void)        = UnmodeledUse       : mu*
 #  134|     v134_12(void)        = AliasedUse         : ~m134_2
 #  134|     v134_13(void)        = ExitFunction       : 
->>>>>>> 73c88883
 
 #  145| void MergeMustExactlyWithMayPartiallyOverlap(bool, Point, int)
 #  145|   Block 0
@@ -673,19 +639,7 @@
 #-----|   Goto -> Block 3
 
 #  153|   Block 3
-<<<<<<< HEAD
-#  153|     m3_0(Point)        = Phi                : from 1:m1_5, from 2:m2_3
-#  153|     r3_1(glval<Point>) = VariableAddress[b] : 
-#  153|     r3_2(glval<Point>) = VariableAddress[a] : 
-#  153|     r3_3(Point)        = Load               : &:r3_2, m3_0
-#  153|     m3_4(Point)        = Store              : &:r3_1, r3_3
-#  154|     v3_5(void)         = NoOp               : 
-#  145|     v3_6(void)         = ReturnVoid         : 
-#  145|     v3_7(void)         = UnmodeledUse       : mu*
-#  145|     v3_8(void)         = AliasedUse         : ~m0_1
-#  145|     v3_9(void)         = ExitFunction       : 
-=======
-#  153|     m153_1(Point)        = Phi                : from 1:~m148_6, from 2:m151_4
+#  153|     m153_1(Point)        = Phi                : from 1:m148_6, from 2:m151_4
 #  153|     r153_2(glval<Point>) = VariableAddress[b] : 
 #  153|     r153_3(glval<Point>) = VariableAddress[a] : 
 #  153|     r153_4(Point)        = Load               : &:r153_3, m153_1
@@ -695,7 +649,6 @@
 #  145|     v145_11(void)        = UnmodeledUse       : mu*
 #  145|     v145_12(void)        = AliasedUse         : ~m145_2
 #  145|     v145_13(void)        = ExitFunction       : 
->>>>>>> 73c88883
 
 #  156| void MergeMustTotallyOverlapWithMayPartiallyOverlap(bool, Rect, int)
 #  156|   Block 0
@@ -742,20 +695,7 @@
 #-----|   Goto -> Block 3
 
 #  164|   Block 3
-<<<<<<< HEAD
-#  164|     m3_0(Rect)         = Phi                   : from 1:m1_6, from 2:m2_3
-#  164|     r3_1(glval<Point>) = VariableAddress[b]    : 
-#  164|     r3_2(glval<Rect>)  = VariableAddress[a]    : 
-#  164|     r3_3(glval<Point>) = FieldAddress[topLeft] : r3_2
-#  164|     r3_4(Point)        = Load                  : &:r3_3, ~m3_0
-#  164|     m3_5(Point)        = Store                 : &:r3_1, r3_4
-#  165|     v3_6(void)         = NoOp                  : 
-#  156|     v3_7(void)         = ReturnVoid            : 
-#  156|     v3_8(void)         = UnmodeledUse          : mu*
-#  156|     v3_9(void)         = AliasedUse            : ~m0_1
-#  156|     v3_10(void)        = ExitFunction          : 
-=======
-#  164|     m164_1(Rect)         = Phi                   : from 1:~m159_7, from 2:m162_4
+#  164|     m164_1(Rect)         = Phi                   : from 1:m159_7, from 2:m162_4
 #  164|     r164_2(glval<Point>) = VariableAddress[b]    : 
 #  164|     r164_3(glval<Rect>)  = VariableAddress[a]    : 
 #  164|     r164_4(glval<Point>) = FieldAddress[topLeft] : r164_3
@@ -766,7 +706,6 @@
 #  156|     v156_11(void)        = UnmodeledUse          : mu*
 #  156|     v156_12(void)        = AliasedUse            : ~m156_2
 #  156|     v156_13(void)        = ExitFunction          : 
->>>>>>> 73c88883
 
 #  171| void WrapperStruct(Wrapper)
 #  171|   Block 0
