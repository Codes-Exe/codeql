| arrayassignment.cpp:33:7:33:9 | r_x | arrayassignment.cpp:29:8:29:13 | call to source |
| arrayassignment.cpp:57:10:57:12 | call to get | arrayassignment.cpp:54:9:54:14 | call to source |
| arrayassignment.cpp:67:10:67:12 | call to get | arrayassignment.cpp:64:13:64:18 | call to source |
| arrayassignment.cpp:101:7:101:18 | access to array | arrayassignment.cpp:99:17:99:22 | call to source |
| arrayassignment.cpp:135:7:135:10 | ref1 | arrayassignment.cpp:134:9:134:14 | call to source |
| copyableclass.cpp:40:8:40:9 | s1 | copyableclass.cpp:34:22:34:27 | call to source |
| copyableclass.cpp:41:8:41:9 | s2 | copyableclass.cpp:35:24:35:29 | call to source |
| copyableclass.cpp:42:8:42:9 | s3 | copyableclass.cpp:34:22:34:27 | call to source |
| copyableclass.cpp:43:8:43:9 | s4 | copyableclass.cpp:38:8:38:13 | call to source |
| copyableclass.cpp:65:8:65:9 | s1 | copyableclass.cpp:60:40:60:45 | call to source |
| copyableclass.cpp:66:8:66:9 | s2 | copyableclass.cpp:63:24:63:29 | call to source |
| copyableclass.cpp:67:11:67:11 | call to operator= | copyableclass.cpp:67:13:67:18 | call to source |
| copyableclass_declonly.cpp:40:8:40:9 | s1 | copyableclass_declonly.cpp:34:30:34:35 | call to source |
| copyableclass_declonly.cpp:41:8:41:9 | s2 | copyableclass_declonly.cpp:35:32:35:37 | call to source |
| copyableclass_declonly.cpp:42:8:42:9 | s3 | copyableclass_declonly.cpp:34:30:34:35 | call to source |
| copyableclass_declonly.cpp:43:8:43:9 | s4 | copyableclass_declonly.cpp:38:8:38:13 | call to source |
| copyableclass_declonly.cpp:65:8:65:9 | s1 | copyableclass_declonly.cpp:60:56:60:61 | call to source |
| copyableclass_declonly.cpp:66:8:66:9 | s2 | copyableclass_declonly.cpp:63:32:63:37 | call to source |
| copyableclass_declonly.cpp:67:11:67:11 | call to operator= | copyableclass_declonly.cpp:67:13:67:18 | call to source |
| format.cpp:57:8:57:13 | buffer | format.cpp:56:36:56:49 | call to source |
| format.cpp:62:8:62:13 | buffer | format.cpp:61:30:61:43 | call to source |
| format.cpp:67:8:67:13 | buffer | format.cpp:66:52:66:65 | call to source |
| format.cpp:72:8:72:13 | buffer | format.cpp:71:42:71:55 | call to source |
| format.cpp:83:8:83:13 | buffer | format.cpp:82:36:82:41 | call to source |
| format.cpp:88:8:88:13 | buffer | format.cpp:87:38:87:43 | call to source |
| format.cpp:94:8:94:13 | buffer | format.cpp:93:36:93:49 | call to source |
| format.cpp:100:8:100:13 | buffer | format.cpp:99:30:99:43 | call to source |
| format.cpp:105:8:105:13 | buffer | format.cpp:104:31:104:45 | call to source |
| format.cpp:110:8:110:14 | wbuffer | format.cpp:109:38:109:52 | call to source |
| format.cpp:115:8:115:13 | buffer | format.cpp:114:37:114:50 | call to source |
| format.cpp:157:7:157:22 | access to array | format.cpp:147:12:147:25 | call to source |
| format.cpp:158:7:158:27 | ... + ... | format.cpp:148:16:148:30 | call to source |
| movableclass.cpp:44:8:44:9 | s1 | movableclass.cpp:39:21:39:26 | call to source |
| movableclass.cpp:45:8:45:9 | s2 | movableclass.cpp:40:23:40:28 | call to source |
| movableclass.cpp:46:8:46:9 | s3 | movableclass.cpp:42:8:42:13 | call to source |
| movableclass.cpp:54:8:54:9 | s1 | movableclass.cpp:50:38:50:43 | call to source |
| movableclass.cpp:55:8:55:9 | s2 | movableclass.cpp:52:23:52:28 | call to source |
| movableclass.cpp:64:8:64:9 | s2 | movableclass.cpp:23:55:23:60 | call to source |
| movableclass.cpp:65:11:65:11 | call to operator= | movableclass.cpp:65:13:65:18 | call to source |
| standalone_iterators.cpp:40:10:40:10 | call to operator* | standalone_iterators.cpp:39:45:39:51 | source1 |
| standalone_iterators.cpp:41:10:41:10 | call to operator* | standalone_iterators.cpp:39:45:39:51 | source1 |
| standalone_iterators.cpp:42:10:42:10 | call to operator* | standalone_iterators.cpp:39:45:39:51 | source1 |
| standalone_iterators.cpp:46:10:46:10 | call to operator* | standalone_iterators.cpp:45:39:45:45 | source1 |
| standalone_iterators.cpp:47:10:47:10 | call to operator* | standalone_iterators.cpp:45:39:45:45 | source1 |
| standalone_iterators.cpp:48:10:48:10 | call to operator* | standalone_iterators.cpp:45:39:45:45 | source1 |
| string.cpp:28:7:28:7 | a | string.cpp:24:12:24:17 | call to source |
| string.cpp:30:7:30:7 | c | string.cpp:26:16:26:21 | call to source |
| string.cpp:32:9:32:13 | call to c_str | string.cpp:26:16:26:21 | call to source |
| string.cpp:38:13:38:17 | call to c_str | string.cpp:14:10:14:15 | call to source |
| string.cpp:42:13:42:17 | call to c_str | string.cpp:14:10:14:15 | call to source |
| string.cpp:45:13:45:17 | call to c_str | string.cpp:14:10:14:15 | call to source |
| string.cpp:55:7:55:8 | cs | string.cpp:50:19:50:24 | call to source |
| string.cpp:56:7:56:8 | ss | string.cpp:50:19:50:24 | call to source |
| string.cpp:69:7:69:8 | cs | string.cpp:61:19:61:24 | call to source |
| string.cpp:70:7:70:8 | ss | string.cpp:61:19:61:24 | call to source |
| string.cpp:92:8:92:9 | s1 | string.cpp:87:18:87:23 | call to source |
| string.cpp:93:8:93:9 | s2 | string.cpp:88:20:88:25 | call to source |
| string.cpp:94:8:94:9 | s3 | string.cpp:90:8:90:13 | call to source |
| string.cpp:113:8:113:9 | s1 | string.cpp:109:32:109:37 | call to source |
| string.cpp:114:8:114:9 | s2 | string.cpp:111:20:111:25 | call to source |
| string.cpp:121:8:121:8 | c | string.cpp:119:16:119:21 | call to source |
| string.cpp:125:8:125:8 | call to operator* | string.cpp:119:16:119:21 | call to source |
| string.cpp:129:8:129:8 | c | string.cpp:119:16:119:21 | call to source |
| string.cpp:134:8:134:8 | c | string.cpp:132:28:132:33 | call to source |
| string.cpp:144:11:144:11 | call to operator+ | string.cpp:141:18:141:23 | call to source |
| string.cpp:145:11:145:11 | call to operator+ | string.cpp:141:18:141:23 | call to source |
| string.cpp:146:11:146:11 | call to operator+ | string.cpp:141:18:141:23 | call to source |
| string.cpp:149:11:149:11 | call to operator+ | string.cpp:149:13:149:18 | call to source |
| string.cpp:158:8:158:9 | s5 | string.cpp:154:18:154:23 | call to source |
| string.cpp:162:8:162:9 | s6 | string.cpp:154:18:154:23 | call to source |
| string.cpp:167:8:167:9 | s7 | string.cpp:165:9:165:14 | call to source |
| string.cpp:171:8:171:9 | s8 | string.cpp:154:18:154:23 | call to source |
| string.cpp:176:8:176:9 | s9 | string.cpp:174:13:174:18 | call to source |
| string.cpp:184:8:184:10 | s10 | string.cpp:181:12:181:26 | call to source |
| string.cpp:198:10:198:15 | call to assign | string.cpp:190:17:190:22 | call to source |
| string.cpp:199:7:199:8 | s4 | string.cpp:190:17:190:22 | call to source |
| string.cpp:201:10:201:15 | call to assign | string.cpp:191:11:191:25 | call to source |
| string.cpp:202:7:202:8 | s5 | string.cpp:191:11:191:25 | call to source |
| string.cpp:205:7:205:8 | s6 | string.cpp:193:17:193:22 | call to source |
| string.cpp:219:10:219:15 | call to insert | string.cpp:210:17:210:22 | call to source |
| string.cpp:220:7:220:8 | s4 | string.cpp:210:17:210:22 | call to source |
| string.cpp:223:10:223:15 | call to insert | string.cpp:210:17:210:22 | call to source |
| string.cpp:224:7:224:8 | s5 | string.cpp:210:17:210:22 | call to source |
| string.cpp:227:10:227:15 | call to insert | string.cpp:211:11:211:25 | call to source |
| string.cpp:228:7:228:8 | s6 | string.cpp:211:11:211:25 | call to source |
| string.cpp:242:10:242:16 | call to replace | string.cpp:233:17:233:22 | call to source |
| string.cpp:243:7:243:8 | s4 | string.cpp:233:17:233:22 | call to source |
| string.cpp:246:10:246:16 | call to replace | string.cpp:233:17:233:22 | call to source |
| string.cpp:247:7:247:8 | s5 | string.cpp:233:17:233:22 | call to source |
| string.cpp:250:10:250:16 | call to replace | string.cpp:234:11:234:25 | call to source |
| string.cpp:251:7:251:8 | s6 | string.cpp:234:11:234:25 | call to source |
| string.cpp:264:7:264:8 | b2 | string.cpp:258:17:258:22 | call to source |
| string.cpp:274:7:274:8 | s2 | string.cpp:269:17:269:22 | call to source |
| string.cpp:276:7:276:8 | s4 | string.cpp:271:17:271:22 | call to source |
| string.cpp:281:7:281:8 | s1 | string.cpp:269:17:269:22 | call to source |
| string.cpp:282:7:282:8 | s2 | string.cpp:269:17:269:22 | call to source |
| string.cpp:283:7:283:8 | s3 | string.cpp:271:17:271:22 | call to source |
| string.cpp:284:7:284:8 | s4 | string.cpp:271:17:271:22 | call to source |
| string.cpp:292:7:292:8 | s1 | string.cpp:288:17:288:22 | call to source |
| string.cpp:293:7:293:8 | s2 | string.cpp:289:17:289:22 | call to source |
| string.cpp:294:7:294:8 | s3 | string.cpp:290:17:290:22 | call to source |
| string.cpp:300:7:300:8 | s1 | string.cpp:288:17:288:22 | call to source |
| string.cpp:302:7:302:8 | s3 | string.cpp:290:17:290:22 | call to source |
| string.cpp:311:9:311:12 | call to data | string.cpp:308:16:308:21 | call to source |
| string.cpp:322:9:322:14 | call to substr | string.cpp:319:16:319:21 | call to source |
<<<<<<< HEAD
| string.cpp:334:11:334:16 | call to append | string.cpp:329:18:329:23 | call to source |
| string.cpp:335:8:335:9 | s1 | string.cpp:329:18:329:23 | call to source |
| string.cpp:353:8:353:8 | call to operator* | string.cpp:345:18:345:23 | call to source |
| string.cpp:354:13:354:13 | call to operator[] | string.cpp:345:18:345:23 | call to source |
| string.cpp:367:8:367:8 | call to operator* | string.cpp:360:18:360:23 | call to source |
| string.cpp:368:8:368:8 | call to operator* | string.cpp:360:18:360:23 | call to source |
| string.cpp:370:8:370:8 | call to operator* | string.cpp:360:18:360:23 | call to source |
| string.cpp:372:8:372:8 | call to operator* | string.cpp:360:18:360:23 | call to source |
| string.cpp:375:8:375:8 | call to operator* | string.cpp:360:18:360:23 | call to source |
| string.cpp:378:8:378:8 | call to operator* | string.cpp:360:18:360:23 | call to source |
| string.cpp:380:8:380:8 | call to operator* | string.cpp:360:18:360:23 | call to source |
| string.cpp:382:8:382:8 | call to operator* | string.cpp:360:18:360:23 | call to source |
| string.cpp:386:8:386:8 | call to operator* | string.cpp:360:18:360:23 | call to source |
=======
| string.cpp:339:7:339:7 | a | string.cpp:335:9:335:23 | call to source |
| string.cpp:340:7:340:7 | b | string.cpp:336:12:336:26 | call to source |
| string.cpp:341:7:341:7 | c | string.cpp:335:9:335:23 | call to source |
| string.cpp:349:7:349:9 | str | string.cpp:348:18:348:32 | call to source |
| string.cpp:350:11:350:14 | call to data | string.cpp:348:18:348:32 | call to source |
>>>>>>> 35494ab9
| structlikeclass.cpp:35:8:35:9 | s1 | structlikeclass.cpp:29:22:29:27 | call to source |
| structlikeclass.cpp:36:8:36:9 | s2 | structlikeclass.cpp:30:24:30:29 | call to source |
| structlikeclass.cpp:37:8:37:9 | s3 | structlikeclass.cpp:29:22:29:27 | call to source |
| structlikeclass.cpp:38:8:38:9 | s4 | structlikeclass.cpp:33:8:33:13 | call to source |
| structlikeclass.cpp:60:8:60:9 | s1 | structlikeclass.cpp:55:40:55:45 | call to source |
| structlikeclass.cpp:61:8:61:9 | s2 | structlikeclass.cpp:58:24:58:29 | call to source |
| structlikeclass.cpp:62:8:62:20 | ... = ... | structlikeclass.cpp:62:13:62:18 | call to source |
| swap1.cpp:73:12:73:16 | data1 | swap1.cpp:71:15:71:20 | call to source |
| swap1.cpp:78:12:78:16 | data1 | swap1.cpp:69:23:69:23 | x |
| swap1.cpp:78:12:78:16 | data1 | swap1.cpp:71:15:71:20 | call to source |
| swap1.cpp:79:12:79:16 | data1 | swap1.cpp:71:15:71:20 | call to source |
| swap1.cpp:83:13:83:17 | data1 | swap1.cpp:82:16:82:21 | call to source |
| swap1.cpp:87:13:87:17 | data1 | swap1.cpp:82:16:82:21 | call to source |
| swap1.cpp:88:13:88:17 | data1 | swap1.cpp:81:27:81:28 | z2 |
| swap1.cpp:88:13:88:17 | data1 | swap1.cpp:82:16:82:21 | call to source |
| swap1.cpp:97:12:97:16 | data1 | swap1.cpp:95:15:95:20 | call to source |
| swap1.cpp:102:12:102:16 | data1 | swap1.cpp:93:23:93:23 | x |
| swap1.cpp:102:12:102:16 | data1 | swap1.cpp:95:15:95:20 | call to source |
| swap1.cpp:103:12:103:16 | data1 | swap1.cpp:95:15:95:20 | call to source |
| swap1.cpp:111:20:111:24 | data1 | swap1.cpp:109:23:109:28 | call to source |
| swap1.cpp:115:18:115:22 | data1 | swap1.cpp:108:23:108:31 | move_from |
| swap1.cpp:115:18:115:22 | data1 | swap1.cpp:109:23:109:28 | call to source |
| swap1.cpp:124:12:124:16 | data1 | swap1.cpp:122:15:122:20 | call to source |
| swap1.cpp:129:12:129:16 | data1 | swap1.cpp:120:23:120:23 | x |
| swap1.cpp:129:12:129:16 | data1 | swap1.cpp:122:15:122:20 | call to source |
| swap1.cpp:130:12:130:16 | data1 | swap1.cpp:122:15:122:20 | call to source |
| swap1.cpp:139:12:139:16 | data1 | swap1.cpp:137:15:137:20 | call to source |
| swap1.cpp:144:12:144:16 | data1 | swap1.cpp:135:23:135:23 | x |
| swap1.cpp:144:12:144:16 | data1 | swap1.cpp:137:15:137:20 | call to source |
| swap1.cpp:145:12:145:16 | data1 | swap1.cpp:137:15:137:20 | call to source |
| swap2.cpp:73:12:73:16 | data1 | swap2.cpp:71:15:71:20 | call to source |
| swap2.cpp:78:12:78:16 | data1 | swap2.cpp:69:23:69:23 | x |
| swap2.cpp:78:12:78:16 | data1 | swap2.cpp:71:15:71:20 | call to source |
| swap2.cpp:79:12:79:16 | data1 | swap2.cpp:71:15:71:20 | call to source |
| swap2.cpp:83:13:83:17 | data1 | swap2.cpp:82:16:82:21 | call to source |
| swap2.cpp:88:13:88:17 | data1 | swap2.cpp:81:27:81:28 | z2 |
| swap2.cpp:88:13:88:17 | data1 | swap2.cpp:82:16:82:21 | call to source |
| swap2.cpp:97:12:97:16 | data1 | swap2.cpp:95:15:95:20 | call to source |
| swap2.cpp:102:12:102:16 | data1 | swap2.cpp:93:23:93:23 | x |
| swap2.cpp:102:12:102:16 | data1 | swap2.cpp:95:15:95:20 | call to source |
| swap2.cpp:103:12:103:16 | data1 | swap2.cpp:95:15:95:20 | call to source |
| swap2.cpp:111:20:111:24 | data1 | swap2.cpp:109:23:109:28 | call to source |
| swap2.cpp:115:18:115:22 | data1 | swap2.cpp:108:23:108:31 | move_from |
| swap2.cpp:115:18:115:22 | data1 | swap2.cpp:109:23:109:28 | call to source |
| swap2.cpp:124:12:124:16 | data1 | swap2.cpp:122:15:122:20 | call to source |
| swap2.cpp:129:12:129:16 | data1 | swap2.cpp:120:23:120:23 | x |
| swap2.cpp:129:12:129:16 | data1 | swap2.cpp:122:15:122:20 | call to source |
| swap2.cpp:130:12:130:16 | data1 | swap2.cpp:122:15:122:20 | call to source |
| swap2.cpp:139:12:139:16 | data1 | swap2.cpp:137:15:137:20 | call to source |
| swap2.cpp:144:12:144:16 | data1 | swap2.cpp:135:23:135:23 | x |
| swap2.cpp:144:12:144:16 | data1 | swap2.cpp:137:15:137:20 | call to source |
| swap2.cpp:145:12:145:16 | data1 | swap2.cpp:137:15:137:20 | call to source |
| taint.cpp:8:8:8:13 | clean1 | taint.cpp:4:27:4:33 | source1 |
| taint.cpp:16:8:16:14 | source1 | taint.cpp:12:22:12:27 | call to source |
| taint.cpp:17:8:17:16 | ++ ... | taint.cpp:12:22:12:27 | call to source |
| taint.cpp:41:7:41:13 | global7 | taint.cpp:35:12:35:17 | call to source |
| taint.cpp:42:7:42:13 | global8 | taint.cpp:35:12:35:17 | call to source |
| taint.cpp:43:7:43:13 | global9 | taint.cpp:37:22:37:27 | call to source |
| taint.cpp:89:11:89:11 | b | taint.cpp:71:22:71:27 | call to source |
| taint.cpp:90:11:90:11 | c | taint.cpp:72:7:72:12 | call to source |
| taint.cpp:91:11:91:11 | d | taint.cpp:77:7:77:12 | call to source |
| taint.cpp:93:11:93:11 | b | taint.cpp:71:22:71:27 | call to source |
| taint.cpp:94:11:94:11 | c | taint.cpp:72:7:72:12 | call to source |
| taint.cpp:129:7:129:9 | * ... | taint.cpp:120:11:120:16 | call to source |
| taint.cpp:134:7:134:9 | * ... | taint.cpp:120:11:120:16 | call to source |
| taint.cpp:137:7:137:9 | * ... | taint.cpp:120:11:120:16 | call to source |
| taint.cpp:151:7:151:12 | call to select | taint.cpp:151:20:151:25 | call to source |
| taint.cpp:167:8:167:13 | call to source | taint.cpp:167:8:167:13 | call to source |
| taint.cpp:168:8:168:14 | tainted | taint.cpp:164:19:164:24 | call to source |
| taint.cpp:173:8:173:13 | buffer | taint.cpp:164:19:164:24 | call to source |
| taint.cpp:181:8:181:9 | * ... | taint.cpp:185:11:185:16 | call to source |
| taint.cpp:195:7:195:7 | x | taint.cpp:192:23:192:28 | source |
| taint.cpp:195:7:195:7 | x | taint.cpp:193:6:193:6 | x |
| taint.cpp:210:7:210:7 | x | taint.cpp:207:6:207:11 | call to source |
| taint.cpp:215:7:215:7 | x | taint.cpp:207:6:207:11 | call to source |
| taint.cpp:216:7:216:7 | y | taint.cpp:207:6:207:11 | call to source |
| taint.cpp:229:3:229:6 | t | taint.cpp:223:10:223:15 | call to source |
| taint.cpp:233:8:233:8 | call to operator() | taint.cpp:223:10:223:15 | call to source |
| taint.cpp:236:3:236:6 | t | taint.cpp:223:10:223:15 | call to source |
| taint.cpp:244:3:244:6 | t | taint.cpp:223:10:223:15 | call to source |
| taint.cpp:250:8:250:8 | a | taint.cpp:223:10:223:15 | call to source |
| taint.cpp:256:8:256:8 | a | taint.cpp:223:10:223:15 | call to source |
| taint.cpp:261:7:261:7 | w | taint.cpp:258:7:258:12 | call to source |
| taint.cpp:280:7:280:7 | t | taint.cpp:275:6:275:11 | call to source |
| taint.cpp:289:7:289:7 | t | taint.cpp:275:6:275:11 | call to source |
| taint.cpp:290:7:290:7 | x | taint.cpp:275:6:275:11 | call to source |
| taint.cpp:291:7:291:7 | y | taint.cpp:275:6:275:11 | call to source |
| taint.cpp:337:7:337:7 | t | taint.cpp:330:6:330:11 | call to source |
| taint.cpp:350:7:350:7 | t | taint.cpp:330:6:330:11 | call to source |
| taint.cpp:351:7:351:7 | a | taint.cpp:330:6:330:11 | call to source |
| taint.cpp:352:7:352:7 | b | taint.cpp:330:6:330:11 | call to source |
| taint.cpp:372:7:372:7 | a | taint.cpp:365:24:365:29 | source |
| taint.cpp:374:7:374:7 | c | taint.cpp:365:24:365:29 | source |
| taint.cpp:382:7:382:7 | a | taint.cpp:377:23:377:28 | source |
| taint.cpp:391:7:391:7 | a | taint.cpp:385:27:385:32 | source |
| taint.cpp:423:7:423:7 | a | taint.cpp:422:14:422:19 | call to source |
| taint.cpp:424:9:424:17 | call to getMember | taint.cpp:422:14:422:19 | call to source |
| taint.cpp:430:9:430:14 | member | taint.cpp:428:13:428:18 | call to source |
| taint.cpp:438:7:438:7 | c | taint.cpp:437:15:437:20 | call to source |
| taint.cpp:439:10:439:18 | call to getMember | taint.cpp:437:15:437:20 | call to source |
| taint.cpp:446:7:446:7 | d | taint.cpp:445:14:445:28 | call to source |
| taint.cpp:447:9:447:17 | call to getString | taint.cpp:445:14:445:28 | call to source |
| taint.cpp:465:7:465:7 | x | taint.cpp:462:6:462:11 | call to source |
| taint.cpp:470:7:470:7 | x | taint.cpp:462:6:462:11 | call to source |
| taint.cpp:471:7:471:7 | y | taint.cpp:462:6:462:11 | call to source |
| taint.cpp:485:7:485:10 | line | taint.cpp:480:26:480:32 | source1 |
| vector.cpp:20:8:20:8 | x | vector.cpp:16:43:16:49 | source1 |
| vector.cpp:28:8:28:8 | x | vector.cpp:16:43:16:49 | source1 |
| vector.cpp:33:8:33:8 | x | vector.cpp:16:43:16:49 | source1 |
| vector.cpp:52:7:52:8 | v2 | vector.cpp:51:10:51:15 | call to source |
| vector.cpp:53:9:53:9 | call to operator[] | vector.cpp:51:10:51:15 | call to source |
| vector.cpp:54:9:54:9 | call to operator[] | vector.cpp:51:10:51:15 | call to source |
| vector.cpp:55:9:55:9 | call to operator[] | vector.cpp:51:10:51:15 | call to source |
| vector.cpp:58:7:58:8 | v3 | vector.cpp:51:10:51:15 | call to source |
| vector.cpp:59:9:59:9 | call to operator[] | vector.cpp:51:10:51:15 | call to source |
| vector.cpp:60:9:60:9 | call to operator[] | vector.cpp:51:10:51:15 | call to source |
| vector.cpp:61:9:61:9 | call to operator[] | vector.cpp:51:10:51:15 | call to source |
| vector.cpp:64:7:64:8 | v4 | vector.cpp:63:10:63:15 | call to source |
| vector.cpp:65:9:65:9 | call to operator[] | vector.cpp:63:10:63:15 | call to source |
| vector.cpp:66:9:66:9 | call to operator[] | vector.cpp:63:10:63:15 | call to source |
| vector.cpp:67:9:67:9 | call to operator[] | vector.cpp:63:10:63:15 | call to source |
| vector.cpp:70:7:70:8 | v5 | vector.cpp:69:15:69:20 | call to source |
| vector.cpp:71:10:71:14 | call to front | vector.cpp:69:15:69:20 | call to source |
| vector.cpp:72:10:72:13 | call to back | vector.cpp:69:15:69:20 | call to source |
| vector.cpp:75:7:75:8 | v6 | vector.cpp:74:17:74:22 | call to source |
| vector.cpp:76:7:76:18 | access to array | vector.cpp:74:17:74:22 | call to source |
| vector.cpp:97:7:97:8 | v9 | vector.cpp:96:13:96:18 | call to source |
| vector.cpp:98:10:98:11 | call to at | vector.cpp:96:13:96:18 | call to source |
| vector.cpp:99:10:99:11 | call to at | vector.cpp:96:13:96:18 | call to source |
| vector.cpp:100:10:100:11 | call to at | vector.cpp:96:13:96:18 | call to source |
| vector.cpp:109:7:109:8 | v1 | vector.cpp:106:15:106:20 | call to source |
| vector.cpp:112:7:112:8 | v4 | vector.cpp:107:15:107:20 | call to source |
| vector.cpp:117:7:117:8 | v1 | vector.cpp:106:15:106:20 | call to source |
| vector.cpp:118:7:118:8 | v2 | vector.cpp:106:15:106:20 | call to source |
| vector.cpp:119:7:119:8 | v3 | vector.cpp:107:15:107:20 | call to source |
| vector.cpp:120:7:120:8 | v4 | vector.cpp:107:15:107:20 | call to source |
| vector.cpp:130:7:130:8 | v1 | vector.cpp:126:15:126:20 | call to source |
| vector.cpp:131:7:131:8 | v2 | vector.cpp:127:15:127:20 | call to source |
| vector.cpp:132:7:132:8 | v3 | vector.cpp:128:15:128:20 | call to source |
| vector.cpp:139:7:139:8 | v1 | vector.cpp:126:15:126:20 | call to source |
| vector.cpp:140:7:140:8 | v2 | vector.cpp:127:15:127:20 | call to source |
| vector.cpp:141:7:141:8 | v3 | vector.cpp:128:15:128:20 | call to source |
| vector.cpp:171:13:171:13 | call to operator[] | vector.cpp:170:14:170:19 | call to source |
| vector.cpp:180:13:180:13 | call to operator[] | vector.cpp:179:14:179:19 | call to source |
| vector.cpp:201:13:201:13 | call to operator[] | vector.cpp:200:14:200:19 | call to source |
| vector.cpp:242:7:242:8 | v2 | vector.cpp:238:17:238:30 | call to source |
| vector.cpp:243:7:243:8 | v3 | vector.cpp:239:15:239:20 | call to source |
| vector.cpp:273:8:273:9 | v7 | vector.cpp:269:18:269:31 | call to source |
| vector.cpp:274:8:274:9 | v8 | vector.cpp:270:18:270:35 | call to source |
| vector.cpp:275:8:275:9 | v9 | vector.cpp:271:18:271:34 | call to source |
| vector.cpp:285:7:285:8 | v1 | vector.cpp:284:15:284:20 | call to source |
| vector.cpp:286:10:286:13 | call to data | vector.cpp:284:15:284:20 | call to source |
| vector.cpp:287:7:287:18 | access to array | vector.cpp:284:15:284:20 | call to source |
| vector.cpp:290:7:290:8 | v2 | vector.cpp:289:17:289:30 | call to source |
| vector.cpp:291:10:291:13 | call to data | vector.cpp:289:17:289:30 | call to source |
| vector.cpp:292:7:292:18 | access to array | vector.cpp:289:17:289:30 | call to source |<|MERGE_RESOLUTION|>--- conflicted
+++ resolved
@@ -103,27 +103,24 @@
 | string.cpp:302:7:302:8 | s3 | string.cpp:290:17:290:22 | call to source |
 | string.cpp:311:9:311:12 | call to data | string.cpp:308:16:308:21 | call to source |
 | string.cpp:322:9:322:14 | call to substr | string.cpp:319:16:319:21 | call to source |
-<<<<<<< HEAD
-| string.cpp:334:11:334:16 | call to append | string.cpp:329:18:329:23 | call to source |
-| string.cpp:335:8:335:9 | s1 | string.cpp:329:18:329:23 | call to source |
-| string.cpp:353:8:353:8 | call to operator* | string.cpp:345:18:345:23 | call to source |
-| string.cpp:354:13:354:13 | call to operator[] | string.cpp:345:18:345:23 | call to source |
-| string.cpp:367:8:367:8 | call to operator* | string.cpp:360:18:360:23 | call to source |
-| string.cpp:368:8:368:8 | call to operator* | string.cpp:360:18:360:23 | call to source |
-| string.cpp:370:8:370:8 | call to operator* | string.cpp:360:18:360:23 | call to source |
-| string.cpp:372:8:372:8 | call to operator* | string.cpp:360:18:360:23 | call to source |
-| string.cpp:375:8:375:8 | call to operator* | string.cpp:360:18:360:23 | call to source |
-| string.cpp:378:8:378:8 | call to operator* | string.cpp:360:18:360:23 | call to source |
-| string.cpp:380:8:380:8 | call to operator* | string.cpp:360:18:360:23 | call to source |
-| string.cpp:382:8:382:8 | call to operator* | string.cpp:360:18:360:23 | call to source |
-| string.cpp:386:8:386:8 | call to operator* | string.cpp:360:18:360:23 | call to source |
-=======
 | string.cpp:339:7:339:7 | a | string.cpp:335:9:335:23 | call to source |
 | string.cpp:340:7:340:7 | b | string.cpp:336:12:336:26 | call to source |
 | string.cpp:341:7:341:7 | c | string.cpp:335:9:335:23 | call to source |
 | string.cpp:349:7:349:9 | str | string.cpp:348:18:348:32 | call to source |
 | string.cpp:350:11:350:14 | call to data | string.cpp:348:18:348:32 | call to source |
->>>>>>> 35494ab9
+| string.cpp:361:11:361:16 | call to append | string.cpp:356:18:356:23 | call to source |
+| string.cpp:362:8:362:9 | s1 | string.cpp:356:18:356:23 | call to source |
+| string.cpp:380:8:380:8 | call to operator* | string.cpp:372:18:372:23 | call to source |
+| string.cpp:381:13:381:13 | call to operator[] | string.cpp:372:18:372:23 | call to source |
+| string.cpp:394:8:394:8 | call to operator* | string.cpp:387:18:387:23 | call to source |
+| string.cpp:395:8:395:8 | call to operator* | string.cpp:387:18:387:23 | call to source |
+| string.cpp:397:8:397:8 | call to operator* | string.cpp:387:18:387:23 | call to source |
+| string.cpp:399:8:399:8 | call to operator* | string.cpp:387:18:387:23 | call to source |
+| string.cpp:402:8:402:8 | call to operator* | string.cpp:387:18:387:23 | call to source |
+| string.cpp:405:8:405:8 | call to operator* | string.cpp:387:18:387:23 | call to source |
+| string.cpp:407:8:407:8 | call to operator* | string.cpp:387:18:387:23 | call to source |
+| string.cpp:409:8:409:8 | call to operator* | string.cpp:387:18:387:23 | call to source |
+| string.cpp:413:8:413:8 | call to operator* | string.cpp:387:18:387:23 | call to source |
 | structlikeclass.cpp:35:8:35:9 | s1 | structlikeclass.cpp:29:22:29:27 | call to source |
 | structlikeclass.cpp:36:8:36:9 | s2 | structlikeclass.cpp:30:24:30:29 | call to source |
 | structlikeclass.cpp:37:8:37:9 | s3 | structlikeclass.cpp:29:22:29:27 | call to source |
