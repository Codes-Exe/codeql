--- conflicted
+++ resolved
@@ -32,12 +32,10 @@
     node instanceof Sanitizer
     or
     // Concatenating with a string will in practice prevent the string `__proto__` from arising.
-<<<<<<< HEAD
     exists(StringOps::ConcatenationRoot root | node = root |
       // Exclude the string coercion `"" + node` from this filter.
       not node.(StringOps::ConcatenationNode).isCoercion()
-=======
-    node instanceof StringOps::ConcatenationRoot
+    )
     or
     node instanceof DataFlow::ThisNode
     or
@@ -54,7 +52,6 @@
         // inserting a chunk of text that doesn't fit anywhere in __proto__
         not replace.getRawReplacement().getStringValue() = ""
       )
->>>>>>> 58f6058a
     )
   }
 
