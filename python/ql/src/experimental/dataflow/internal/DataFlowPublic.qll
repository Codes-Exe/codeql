/**
 * Provides Python-specific definitions for use in the data flow library.
 */

private import python
private import DataFlowPrivate
import experimental.dataflow.TypeTracker
import Attributes
private import semmle.python.essa.SsaCompute

/**
 * IPA type for data flow nodes.
 *
 * Flow between SSA variables are computed in `Essa.qll`
 *
 * Flow from SSA variables to control flow nodes are generally via uses.
 *
 * Flow from control flow nodes to SSA variables are generally via assignments.
 *
 * The current implementation of these cross flows can be seen in `EssaTaintTracking`.
 */
newtype TNode =
  /** A node corresponding to an SSA variable. */
  TEssaNode(EssaVariable var) or
  /** A node corresponding to a control flow node. */
<<<<<<< HEAD
  TCfgNode(DataFlowCfgNode node) or
  /** A synthetic node representing the value of an object before a state change. */
=======
  TCfgNode(ControlFlowNode node) { isExpressionNode(node) } or
  /** A synthetic node representing the value of an object before a state change */
>>>>>>> 466c22f4
  TSyntheticPreUpdateNode(NeedsSyntheticPreUpdateNode post) or
  /** A synthetic node representing the value of an object after a state change. */
  TSyntheticPostUpdateNode(NeedsSyntheticPostUpdateNode pre) or
  /** A node representing a global (module-level) variable in a specific module. */
  TModuleVariableNode(Module m, GlobalVariable v) { v.getScope() = m and v.escapes() } or
  /**
   * A node representing the overflow positional arguments to a call.
   * That is, `call` contains more positional arguments than there are
   * positional parameters in `callable`. The extra ones are passed as
   * a tuple to a starred parameter; this synthetic node represents that tuple.
   */
  TPosOverflowNode(CallNode call, CallableValue callable) {
    exists(getPositionalOverflowArg(call, callable, _))
  } or
  /**
   * A node representing the overflow keyword arguments to a call.
   * That is, `call` contains keyword arguments for keys that do not have
   * keyword parameters in `callable`. These extra ones are passed as
   * a dictionary to a doubly starred parameter; this synthetic node
   * represents that dictionary.
   */
  TKwOverflowNode(CallNode call, CallableValue callable) {
    exists(getKeywordOverflowArg(call, callable, _))
    or
    exists(call.getNode().getKwargs()) and
    callable.getScope().hasKwArg()
  } or
  /**
   * A node representing an unpacked element of a dictionary argument.
   * That is, `call` contains argument `**{"foo": bar}` which is passed
   * to parameter `foo` of `callable`.
   */
  TKwUnpacked(CallNode call, CallableValue callable, string name) {
    call_unpacks(call, _, callable, name, _)
  }

/**
 * An element, viewed as a node in a data flow graph. Either an SSA variable
 * (`EssaNode`) or a control flow node (`CfgNode`).
 */
class Node extends TNode {
  /** Gets a textual representation of this element. */
  string toString() { result = "Data flow node" }

  /** Gets the scope of this node. */
  Scope getScope() { none() }

  private DataFlowCallable getCallableScope(Scope s) {
    result.getScope() = s
    or
    not exists(DataFlowCallable c | c.getScope() = s) and
    result = getCallableScope(s.getEnclosingScope())
  }

  /** Gets the enclosing callable of this node. */
  DataFlowCallable getEnclosingCallable() { result = getCallableScope(this.getScope()) }

  /** Gets the location of this node */
  Location getLocation() { none() }

  /**
   * Holds if this element is at the specified location.
   * The location spans column `startcolumn` of line `startline` to
   * column `endcolumn` of line `endline` in file `filepath`.
   * For more information, see
   * [Locations](https://help.semmle.com/QL/learn-ql/ql/locations.html).
   */
  predicate hasLocationInfo(
    string filepath, int startline, int startcolumn, int endline, int endcolumn
  ) {
    this.getLocation().hasLocationInfo(filepath, startline, startcolumn, endline, endcolumn)
  }

  /** Convenience method for casting to EssaNode and calling getVar. */
  EssaVariable asVar() { none() }

  /** Convenience method for casting to CfgNode and calling getNode. */
  ControlFlowNode asCfgNode() { none() }

  /** Convenience method for casting to ExprNode and calling getNode and getNode again. */
  Expr asExpr() { none() }

  /**
   * Gets a node that this node may flow to using one heap and/or interprocedural step.
   *
   * See `TypeTracker` for more details about how to use this.
   */
  pragma[inline]
  Node track(TypeTracker t2, TypeTracker t) { t = t2.step(this, result) }
}

class EssaNode extends Node, TEssaNode {
  EssaVariable var;

  EssaNode() { this = TEssaNode(var) }

  EssaVariable getVar() { result = var }

  override EssaVariable asVar() { result = var }

  /** Gets a textual representation of this element. */
  override string toString() { result = var.toString() }

  override Scope getScope() { result = var.getScope() }

  override Location getLocation() { result = var.getDefinition().getLocation() }
}

class CfgNode extends Node, TCfgNode {
  ControlFlowNode node;

  CfgNode() { this = TCfgNode(node) }

  ControlFlowNode getNode() { result = node }

  override ControlFlowNode asCfgNode() { result = node }

  /** Gets a textual representation of this element. */
  override string toString() { result = node.toString() }

  override Scope getScope() { result = node.getScope() }

  override Location getLocation() { result = node.getLocation() }
}

/**
 * An expression, viewed as a node in a data flow graph.
 *
 * Note that because of control-flow splitting, one `Expr` may correspond
 * to multiple `ExprNode`s, just like it may correspond to multiple
 * `ControlFlow::Node`s.
 */
class ExprNode extends CfgNode {
  ExprNode() { isExpressionNode(node) }

  override Expr asExpr() { result = node.getNode() }
}

/** Gets a node corresponding to expression `e`. */
ExprNode exprNode(DataFlowExpr e) { result.getNode().getNode() = e }

/**
 * The value of a parameter at function entry, viewed as a node in a data
 * flow graph.
 */
class ParameterNode extends EssaNode {
  ParameterNode() { var instanceof ParameterDefinition }

  /**
   * Holds if this node is the parameter of callable `c` at the
   * (zero-based) index `i`.
   */
  predicate isParameterOf(DataFlowCallable c, int i) {
    var.(ParameterDefinition).getDefiningNode() = c.getParameter(i)
  }

  override DataFlowCallable getEnclosingCallable() { this.isParameterOf(result, _) }

  /** Gets the `Parameter` this `ParameterNode` represents. */
  Parameter getParameter() { result = var.(ParameterDefinition).getParameter() }
}

/**
 * A node associated with an object after an operation that might have
 * changed its state.
 *
 * This can be either the argument to a callable after the callable returns
 * (which might have mutated the argument), or the qualifier of a field after
 * an update to the field.
 *
 * Nodes corresponding to AST elements, for example `ExprNode`s, usually refer
 * to the value before the update with the exception of `ObjectCreationNode`s,
 * which represents the value _after_ the constructor has run.
 */
abstract class PostUpdateNode extends Node {
  /** Gets the node before the state update. */
  abstract Node getPreUpdateNode();
}

/**
 * A data flow node corresponding to a module-level (global) variable that is accessed outside of the module scope.
 *
 * Global variables may appear twice in the data flow graph, as both `EssaNode`s and
 * `ModuleVariableNode`s. The former is used to represent data flow between global variables as it
 * occurs during module initialization, and the latter is used to represent data flow via global
 * variable reads and writes during run-time.
 *
 * It is possible for data to flow from assignments made at module initialization time to reads made
 * at run-time, but not vice versa. For example, there will be flow from `SOURCE` to `SINK` in the
 * following snippet:
 *
 * ```python
 * g = SOURCE
 *
 * def foo():
 *     SINK(g)
 * ```
 * but not the other way round:
 *
 * ```python
 * SINK(g)
 *
 * def bar()
 *     global g
 *     g = SOURCE
 * ```
 *
 * Data flow through `ModuleVariableNode`s is represented as `jumpStep`s, and so any write of a
 * global variable can flow to any read of the same variable.
 */
class ModuleVariableNode extends Node, TModuleVariableNode {
  Module mod;
  GlobalVariable var;

  ModuleVariableNode() { this = TModuleVariableNode(mod, var) }

  override Scope getScope() { result = mod }

  override string toString() {
    result = "ModuleVariableNode for " + var.toString() + " in " + mod.toString()
  }

  /** Gets the module in which this variable appears. */
  Module getModule() { result = mod }

  /** Gets the global variable corresponding to this node. */
  GlobalVariable getVariable() { result = var }

  /** Gets a node that reads this variable. */
  Node getARead() {
    result.asCfgNode() = var.getALoad().getAFlowNode() and
    // Ignore reads that happen when the module is imported. These are only executed once.
    not result.getScope() = mod
  }

  /** Gets an `EssaNode` that corresponds to an assignment of this global variable. */
  EssaNode getAWrite() {
    result.asVar().getDefinition().(EssaNodeDefinition).definedBy(var, any(DefinitionNode defn))
  }

  override DataFlowCallable getEnclosingCallable() { result.(DataFlowModuleScope).getScope() = mod }

  override Location getLocation() { result = mod.getLocation() }
}

/**
 * The node holding the extra positional arguments to a call. This node is passed as a tuple
 * to the starred parameter of the callable.
 */
class PosOverflowNode extends Node, TPosOverflowNode {
  CallNode call;

  PosOverflowNode() { this = TPosOverflowNode(call, _) }

  override string toString() { result = "PosOverflowNode for " + call.getNode().toString() }

  override Location getLocation() { result = call.getLocation() }
}

/**
 * The node holding the extra keyword arguments to a call. This node is passed as a dictionary
 * to the doubly starred parameter of the callable.
 */
class KwOverflowNode extends Node, TKwOverflowNode {
  CallNode call;

  KwOverflowNode() { this = TKwOverflowNode(call, _) }

  override string toString() { result = "KwOverflowNode for " + call.getNode().toString() }

  override Location getLocation() { result = call.getLocation() }
}

/**
 * The node representing the synthetic argument of a call that is unpacked from a dictionary
 * argument.
 */
class KwUnpacked extends Node, TKwUnpacked {
  CallNode call;
  string name;

  KwUnpacked() { this = TKwUnpacked(call, _, name) }

  override string toString() { result = "KwUnpacked " + name }

  override Location getLocation() { result = call.getLocation() }
}

/**
 * A node that controls whether other nodes are evaluated.
 */
class GuardNode extends ControlFlowNode {
  ConditionBlock conditionBlock;

  GuardNode() { this = conditionBlock.getLastNode() }

  /** Holds if this guard controls block `b` upon evaluating to `branch`. */
  predicate controlsBlock(BasicBlock b, boolean branch) { conditionBlock.controls(b, branch) }
}

/**
 * A guard that validates some expression.
 *
 * To use this in a configuration, extend the class and provide a
 * characteristic predicate precisely specifying the guard, and override
 * `checks` to specify what is being validated and in which branch.
 *
 * It is important that all extending classes in scope are disjoint.
 */
class BarrierGuard extends GuardNode {
  /** Holds if this guard validates `node` upon evaluating to `branch`. */
  abstract predicate checks(ControlFlowNode node, boolean branch);

  /** Gets a node guarded by this guard. */
  final ExprNode getAGuardedNode() {
    exists(EssaDefinition def, ControlFlowNode node, boolean branch |
      AdjacentUses::useOfDef(def, node) and
      this.checks(node, branch) and
      AdjacentUses::useOfDef(def, result.asCfgNode()) and
      this.controlsBlock(result.asCfgNode().getBasicBlock(), branch)
    )
  }
}

/**
 * A reference contained in an object. This is either a field or a property.
 */
newtype TContent =
  /** An element of a list. */
  TListElementContent() or
  /** An element of a set. */
  TSetElementContent() or
  /** An element of a tuple at a specifik index. */
  TTupleElementContent(int index) { exists(any(TupleNode tn).getElement(index)) } or
  /** An element of a dictionary under a specific key. */
  TDictionaryElementContent(string key) {
    key = any(KeyValuePair kvp).getKey().(StrConst).getS()
    or
    key = any(Keyword kw).getArg()
  } or
  /** An element of a dictionary at any key. */
  TDictionaryElementAnyContent() or
  /** An object attribute. */
  TAttributeContent(string attr) { attr = any(Attribute a).getName() }

class Content extends TContent {
  /** Gets a textual representation of this element. */
  string toString() { result = "Content" }
}

class ListElementContent extends TListElementContent, Content {
  override string toString() { result = "List element" }
}

class SetElementContent extends TSetElementContent, Content {
  override string toString() { result = "Set element" }
}

class TupleElementContent extends TTupleElementContent, Content {
  int index;

  TupleElementContent() { this = TTupleElementContent(index) }

  /** Gets the index for this tuple element. */
  int getIndex() { result = index }

  override string toString() { result = "Tuple element at index " + index.toString() }
}

class DictionaryElementContent extends TDictionaryElementContent, Content {
  string key;

  DictionaryElementContent() { this = TDictionaryElementContent(key) }

  /** Gets the key for this dictionary element. */
  string getKey() { result = key }

  override string toString() { result = "Dictionary element at key " + key }
}

class DictionaryElementAnyContent extends TDictionaryElementAnyContent, Content {
  override string toString() { result = "Any dictionary element" }
}

class AttributeContent extends TAttributeContent, Content {
  private string attr;

  AttributeContent() { this = TAttributeContent(attr) }

  /** Gets the name of the attribute under which this content is stored. */
  string getAttribute() { result = attr }

  override string toString() { result = "Attribute " + attr }
}<|MERGE_RESOLUTION|>--- conflicted
+++ resolved
@@ -23,13 +23,8 @@
   /** A node corresponding to an SSA variable. */
   TEssaNode(EssaVariable var) or
   /** A node corresponding to a control flow node. */
-<<<<<<< HEAD
-  TCfgNode(DataFlowCfgNode node) or
-  /** A synthetic node representing the value of an object before a state change. */
-=======
   TCfgNode(ControlFlowNode node) { isExpressionNode(node) } or
   /** A synthetic node representing the value of an object before a state change */
->>>>>>> 466c22f4
   TSyntheticPreUpdateNode(NeedsSyntheticPreUpdateNode post) or
   /** A synthetic node representing the value of an object after a state change. */
   TSyntheticPostUpdateNode(NeedsSyntheticPostUpdateNode pre) or
